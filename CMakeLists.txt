--- conflicted
+++ resolved
@@ -141,30 +141,18 @@
 find_package(OpenGL REQUIRED)
 include_directories(${OPENGL_INCLUDE_DIR})
 
-<<<<<<< HEAD
 # Prefer the -pthread flag on Linux.
 set (THREADS_PREFER_PTHREAD_FLAG ON)
 find_package(Threads REQUIRED)
 
 if (ENABLE_SDL2)
+#    if (ENABLE_VULKAN)
+#        add_definitions(-DGLFW_INCLUDE_VULKAN)
+#    endif()
     if (CITRA_USE_BUNDLED_SDL2)
         # Detect toolchain and platform
         if (MSVC14 AND ARCHITECTURE_x86_64)
             set(SDL2_VER "SDL2-2.0.4")
-=======
-if (ENABLE_GLFW)
-    if (ENABLE_VULKAN)
-        add_definitions(-DGLFW_INCLUDE_VULKAN)
-    endif()
-    if (CITRA_USE_BUNDLED_GLFW)
-        # Detect toolchain and platform
-        if (ENABLE_VULKAN)
-            message(FATAL_ERROR "No beta GLFW binaries are available bundled, please install glfw 3.2 manually.")
-        elseif (MSVC14 AND ARCHITECTURE_x86_64)
-            set(GLFW_VER "glfw-3.1.1-msvc2015_64")
-        elseif (MSVC12 AND ARCHITECTURE_x86_64)
-            set(GLFW_VER "glfw-3.1.1-msvc2013_64")
->>>>>>> 4714dbd7
         else()
             message(FATAL_ERROR "No bundled SDL2 binaries for your toolchain. Disable CITRA_USE_BUNDLED_SDL2 and provide your own.")
         endif()
