--- conflicted
+++ resolved
@@ -18,13 +18,9 @@
   prerelease: false
 
 environment:
-<<<<<<< HEAD
-
-=======
   matrix:
     - BUILD_TYPE: mingw
     - BUILD_TYPE: msvc
->>>>>>> 62def79e
   BUILD_PASSWORD:
     secure: EXGNlWKJsCtbeImEJ5EP9qrxZ+EqUFfNy+CP61nDOMA=
 
@@ -42,7 +38,7 @@
 
 install:
   - git submodule update --init --recursive
-  - ps: >
+  - ps: |
         if ($env:BUILD_TYPE -eq 'mingw') {
           # redirect err to null to prevent warnings from becoming errors
           # workaround for cyclical dependancies
@@ -51,29 +47,23 @@
         }
 
 before_build:
-<<<<<<< HEAD
-  - mkdir build
-  - cd build
-  - cmake -G "Visual Studio 14 2015 Win64" -DCITRA_USE_BUNDLED_QT=1 -DCITRA_USE_BUNDLED_SDL2=1 -DWIN_CREATE_INSTALLER=1 ..
-=======
   - mkdir %BUILD_TYPE%build
   - cd %BUILD_TYPE%build
-  - ps: >
+  - ps: |
         if ($env:BUILD_TYPE -eq 'msvc') {
-          cmake -G "Visual Studio 14 2015 Win64" -DCITRA_USE_BUNDLED_QT=1 -DCITRA_USE_BUNDLED_SDL2=1 ..
+          cmake -G "Visual Studio 14 2015 Win64" -DCITRA_USE_BUNDLED_QT=1 -DCITRA_USE_BUNDLED_SDL2=1 -DWIN_CREATE_INSTALLER=1 ..
         } else {
           $old_path = $env:Path
           # Change path to just include the mingw gcc and *not* sh.exe (which breaks things when using MinGW Makefiles)
           $env:Path = "C:\msys64\mingw64\bin\;"
           # make sure error output from this command isn't interpreted as an error in powershell
-          C:\Windows\System32\cmd /c 'C:\msys64\mingw64\bin\cmake -G "MinGW Makefiles" -DCMAKE_BUILD_TYPE=Release -DQt5_DIR=C:/msys64/mingw64/qt5/lib/cmake/Qt5/ -DSDL2_INCLUDE_DIR=C:/msys64/mingw64/include/SDL2/ -DSDL2_LIBRARY=C:/msys64/mingw64/bin/SDL2.dll .. 2>&1'
+          C:\Windows\System32\cmd /c 'C:\msys64\mingw64\bin\cmake -G "MinGW Makefiles" -DCMAKE_BUILD_TYPE=Release -DQt5_DIR=C:/msys64/mingw64/qt5/lib/cmake/Qt5/ -DSDL2_INCLUDE_DIR=C:/msys64/mingw64/include/SDL2/ -DSDL2_LIBRARY=C:/msys64/mingw64/bin/SDL2.dll -DWIN_CREATE_INSTALLER=1 .. 2>&1'
           $env:Path = $old_path
         }
->>>>>>> 62def79e
   - cd ..
 
 build_script:
-  - ps: >
+  - ps: |
         if ($env:BUILD_TYPE -eq 'msvc') {
           # https://www.appveyor.com/docs/build-phase
           msbuild msvcbuild/citra.sln /maxcpucount /logger:"C:\Program Files\AppVeyor\BuildAgent\Appveyor.MSBuildLogger.dll"
@@ -86,78 +76,67 @@
   - cd %BUILD_TYPE%build && ctest -VV -C Release && cd ..
 
 after_build:
-  - ps: >
+  - ps: |
         if ($env:BUILD_TYPE -eq 'mingw') {
-          cmd /c "7z a citra.7z ${env:APPVEYOR_BUILD_FOLDER}\mingwbuild\src\citra\citra.exe ${env:APPVEYOR_BUILD_FOLDER}\mingwbuild\src\citra_qt\citra-qt.exe"
-          cd C:\msys64\mingw64\bin
-          cmd /c "7z a ${env:APPVEYOR_BUILD_FOLDER}\citra.7z Qt5Core.dll Qt5Widgets.dll Qt5Gui.dll Qt5OpenGL.dll"
-          cmd /c "7z a ${env:APPVEYOR_BUILD_FOLDER}\citra.7z libbz2-1.dll libicudt56.dll libicuin56.dll libicuuc56.dll libffi-6.dll libfreetype-6.dll libgcc_s_seh-1.dll libglib-2.0-0.dll libgobject-2.0-0.dll libgraphite2.dll libiconv-2.dll libharfbuzz-0.dll libintl-8.dll libpcre-1.dll libpcre16-0.dll libpng16-16.dll libstdc++-6.dll libwinpthread-1.dll SDL2.dll zlib1.dll"
-          cd C:\msys64\mingw64\share\qt5
-          cmd /c "7z a ${env:APPVEYOR_BUILD_FOLDER}\citra.7z plugins\platforms\qwindows.dll"
-          cd ${env:APPVEYOR_BUILD_FOLDER}
+          # Build the installer
+          $APPVEYOR_BUILD_NUMBER = "$env:APPVEYOR_BUILD_NUMBER"
+          $CMAKE_SOURCE_DIR = "$env:APPVEYOR_BUILD_FOLDER"
+          $CMAKE_BINARY_DIR = "$CMAKE_SOURCE_DIR/mingwbuild"
+          $SQUIRREL_DIR = "$CMAKE_BINARY_DIR/squirrel.win"
+          $SQUIRREL_RELEASE_DIR = "$SQUIRREL_DIR/Release"
+          $SQUIRREL_BUILD_DIR = "$SQUIRREL_DIR/Build"
+          $SQUIRREL_BIN_DIR = "$SQUIRREL_BUILD_DIR/lib/net45"
+          $MSVC_RUNTIME_INSTALLER = "C:/Program Files (x86)/Microsoft Visual Studio 14.0/VC/redist/1033/vcredist_x64.exe"
+
+          # download nuget cmdline if it doesn't exist
+          if (!(Test-Path -Path "$CMAKE_BINARY_DIR/nuget")) {
+              New-Item -ItemType Directory -Force -Path "$CMAKE_BINARY_DIR/nuget" | Out-Null
+              (New-Object Net.WebClient).DownloadFile("https://dist.nuget.org/win-x86-commandline/v3.4.4/NuGet.exe",
+                  "$CMAKE_BINARY_DIR/nuget/nuget.exe")
+          }
+          # download squirrel if it doesn't exist
+          if (!(Test-Path -Path "$CMAKE_BINARY_DIR/squirrel")) {
+              New-Item -ItemType Directory -Force -Path "$CMAKE_BINARY_DIR/squirrel" | Out-Null
+              (New-Object Net.WebClient).DownloadFile("https://github.com/Squirrel/Squirrel.Windows/releases/download/1.4.4/Squirrel.Windows-1.4.4.zip",
+                  "$CMAKE_BINARY_DIR/squirrel/squirrel.zip")
+              7z e "$CMAKE_BINARY_DIR/squirrel/squirrel.zip" -o"$CMAKE_BINARY_DIR/squirrel" -r -y | Out-Null
+          }
+
+          # make the path we'll copy the output to post build
+          New-Item -ItemType Directory -Force -Path $SQUIRREL_BIN_DIR | Out-Null
+          New-Item -ItemType Directory -Force -Path $SQUIRREL_BUILD_DIR | Out-Null
+          New-Item -ItemType Directory -Force -Path $SQUIRREL_RELEASE_DIR | Out-Null
+
+          # Download the previous release information to generate a delta build
+          $LATEST_RELEASE_URL = "https://api.github.com/repos/citra-emu/citra-bleeding-edge/releases/latest"
+          $LATEST_RELEASE_JSON = Invoke-WebRequest $LATEST_RELEASE_URL -Headers @{"Accept"="application/json"}
+          $LATEST_RELEASE_JSON.Content -match '.*"tag_name":\s*"([^"]*)".*' | Out-Null
+          $LATEST_RELEASE_TAG = $Matches[1]
+          $RELEASE_URL = "https://github.com/citra-emu/citra-bleeding-edge/releases/download/$LATEST_RELEASE_TAG"
+          $PREVIOUS_RELEASE_NUMBER = ($LATEST_RELEASE_TAG -split "-")[-1]
+          (New-Object Net.WebClient).DownloadFile("$RELEASE_URL/RELEASES", "$SQUIRREL_RELEASE_DIR/RELEASES")
+          (New-Object Net.WebClient).DownloadFile("$RELEASE_URL/citra.edge-0.1.$PREVIOUS_RELEASE_NUMBER-full.nupkg", "$SQUIRREL_RELEASE_DIR/citra.edge-0.1.$PREVIOUS_RELEASE_NUMBER-full.nupkg")
+
+          # Copy the files to the folder for nuget to package
+          # First copy the citra exe files and all the dlls to the new release folder
+          Copy-Item -path "$CMAKE_BINARY_DIR" -recurse -force -filter *.exe -destination $SQUIRREL_BIN_DIR
+          $MingwDLLs = "Qt5Core.dll","Qt5Widgets.dll","Qt5Gui.dll","Qt5OpenGL.dll","libbz2-1.dll","libicudt56.dll","libicuin56.dll","libicuuc56.dll","libffi-6.dll","libfreetype-6.dll","libgcc_s_seh-1.dll","libglib-2.0-0.dll","libgobject-2.0-0.dll","libgraphite2.dll","libiconv-2.dll","libharfbuzz-0.dll","libintl-8.dll","libpcre-1.dll","libpcre16-0.dll","libpng16-16.dll","libstdc++-6.dll","libwinpthread-1.dll","SDL2.dll","zlib1.dll"
+          foreach ($element in $MingwDLLs) { 
+            Copy-Item -path "C:/msys64/mingw64/bin/$_.FullName" -force -destination "$SQUIRREL_BIN_DIR" 
+          }
+          New-Item -ItemType Directory -Force -Path "$SQUIRREL_BIN_DIR/plugins/platforms" | Out-Null
+          Copy-Item -path "C:/msys64/mingw64/share/qt5/plugins/platforms/qwindows.dll" -force -destination "$SQUIRREL_BIN_DIR/plugins/platforms"
+
+          # build the nuget file
+          cmd /c "$CMAKE_BINARY_DIR/nuget/nuget.exe pack $CMAKE_BINARY_DIR/citra.nuspec -BasePath $SQUIRREL_BUILD_DIR -OutputDirectory $SQUIRREL_BUILD_DIR"
+          echo "Building squirrel"
+          cmd /c "$CMAKE_BINARY_DIR/squirrel/squirrel.exe --releasify $SQUIRREL_BUILD_DIR/citra.edge.0.1.$APPVEYOR_BUILD_NUMBER.nupkg --releaseDir=$SQUIRREL_RELEASE_DIR --icon=$CMAKE_SOURCE_DIR/dist/citra.ico"
+
+          # copy the files to the root dir so it'll be easier to make them artifacts
+          Copy-Item -path "$SQUIRREL_RELEASE_DIR/citra*.nupkg" -recurse -force -destination $CMAKE_SOURCE_DIR
+          Copy-Item -path "$SQUIRREL_RELEASE_DIR/RELEASES" -recurse -force -destination $CMAKE_SOURCE_DIR
+          Copy-Item -path "$SQUIRREL_RELEASE_DIR/Setup.exe" -recurse -force -destination $CMAKE_SOURCE_DIR
         }
-
-artifacts:
-  - path: citra.7z
-    name: CitraGCC
-
-after_build:
-  - ps: |
-        rm .\build\bin\release\*.pdb
-
-        # Build the installer
-        $APPVEYOR_BUILD_NUMBER = "$env:APPVEYOR_BUILD_NUMBER"
-        $CMAKE_SOURCE_DIR = "$env:APPVEYOR_BUILD_FOLDER"
-        $CMAKE_BINARY_DIR = "$CMAKE_SOURCE_DIR/build"
-        $BIN_FOLDER = "$CMAKE_BINARY_DIR/bin/Release"
-        $SQUIRREL_DIR = "$CMAKE_BINARY_DIR/squirrel.win"
-        $SQUIRREL_RELEASE_DIR = "$SQUIRREL_DIR/Release"
-        $SQUIRREL_BUILD_DIR = "$SQUIRREL_DIR/Build"
-        $SQUIRREL_BIN_DIR = "$SQUIRREL_BUILD_DIR/lib/net45"
-        $MSVC_RUNTIME_INSTALLER = "C:/Program Files (x86)/Microsoft Visual Studio 14.0/VC/redist/1033/vcredist_x64.exe"
-
-        # download nuget cmdline if it doesn't exist
-        if (!(Test-Path -Path "$CMAKE_BINARY_DIR/nuget")) {
-            New-Item -ItemType Directory -Force -Path "$CMAKE_BINARY_DIR/nuget" | Out-Null
-            (New-Object Net.WebClient).DownloadFile("https://dist.nuget.org/win-x86-commandline/v3.4.4/NuGet.exe",
-                "$CMAKE_BINARY_DIR/nuget/nuget.exe")
-        }
-        # download squirrel if it doesn't exist
-        if (!(Test-Path -Path "$CMAKE_BINARY_DIR/squirrel")) {
-            New-Item -ItemType Directory -Force -Path "$CMAKE_BINARY_DIR/squirrel" | Out-Null
-            (New-Object Net.WebClient).DownloadFile("https://github.com/Squirrel/Squirrel.Windows/releases/download/1.4.4/Squirrel.Windows-1.4.4.zip",
-                "$CMAKE_BINARY_DIR/squirrel/squirrel.zip")
-            7z e "$CMAKE_BINARY_DIR/squirrel/squirrel.zip" -o"$CMAKE_BINARY_DIR/squirrel" -r -y | Out-Null
-        }
-
-        # make the path we'll copy the output to post build
-        New-Item -ItemType Directory -Force -Path $SQUIRREL_BIN_DIR | Out-Null
-        New-Item -ItemType Directory -Force -Path $SQUIRREL_BUILD_DIR | Out-Null
-        New-Item -ItemType Directory -Force -Path $SQUIRREL_RELEASE_DIR | Out-Null
-
-        # Download the previous release information to generate a delta build
-        $LATEST_RELEASE_URL = "https://api.github.com/repos/citra-emu/citra-bleeding-edge/releases/latest"
-        $LATEST_RELEASE_JSON = Invoke-WebRequest $LATEST_RELEASE_URL -Headers @{"Accept"="application/json"}
-        $LATEST_RELEASE_JSON.Content -match '.*"tag_name":\s*"([^"]*)".*' | Out-Null
-        $LATEST_RELEASE_TAG = $Matches[1]
-        $RELEASE_URL = "https://github.com/citra-emu/citra-bleeding-edge/releases/download/$LATEST_RELEASE_TAG"
-        $PREVIOUS_RELEASE_NUMBER = ($LATEST_RELEASE_TAG -split "-")[-1]
-        (New-Object Net.WebClient).DownloadFile("$RELEASE_URL/RELEASES", "$SQUIRREL_RELEASE_DIR/RELEASES")
-        (New-Object Net.WebClient).DownloadFile("$RELEASE_URL/citra.edge-0.1.$PREVIOUS_RELEASE_NUMBER-full.nupkg", "$SQUIRREL_RELEASE_DIR/citra.edge-0.1.$PREVIOUS_RELEASE_NUMBER-full.nupkg")
-
-        # Copy the files to the folder for nuget to package
-        Copy-Item -path "$BIN_FOLDER/*" -recurse -force -destination $SQUIRREL_BIN_DIR
-        Copy-Item -path $MSVC_RUNTIME_INSTALLER -force -destination $SQUIRREL_BIN_DIR
-
-        # build the nuget file
-        cmd /c "$CMAKE_BINARY_DIR/nuget/nuget.exe pack $CMAKE_BINARY_DIR/citra.nuspec -BasePath $SQUIRREL_BUILD_DIR -OutputDirectory $SQUIRREL_BUILD_DIR"
-        echo "Building squirrel"
-        cmd /c "$CMAKE_BINARY_DIR/squirrel/squirrel.exe --releasify $SQUIRREL_BUILD_DIR/citra.edge.0.1.$APPVEYOR_BUILD_NUMBER.nupkg --releaseDir=$SQUIRREL_RELEASE_DIR --icon=$CMAKE_SOURCE_DIR/dist/citra.ico"
-
-        # copy the files to the root dir so it'll be easier to make them artifacts
-        Copy-Item -path "$SQUIRREL_RELEASE_DIR/citra*.nupkg" -recurse -force -destination $CMAKE_SOURCE_DIR
-        Copy-Item -path "$SQUIRREL_RELEASE_DIR/RELEASES" -recurse -force -destination $CMAKE_SOURCE_DIR
-        Copy-Item -path "$SQUIRREL_RELEASE_DIR/Setup.exe" -recurse -force -destination $CMAKE_SOURCE_DIR
 
 artifacts:
   - path: citra.edge-0.1.$(APPVEYOR_BUILD_NUMBER)-full.nupkg
@@ -194,10 +173,7 @@
             7z a $BUILD_NAME .\build\bin\release\* .\license.txt .\README.md
             # Do a second archive with only the binaries (excludes dlls) and documentation
             7z a $BUILD_NAME_NOQT .\build\bin\release\*.exe .\license.txt .\README.md
-<<<<<<< HEAD
 
-=======
->>>>>>> 62def79e
             # Download WinSCP and upload to server
             choco install winscp.portable
             WinSCP.exe /command `
