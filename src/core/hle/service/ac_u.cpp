--- conflicted
+++ resolved
@@ -15,16 +15,9 @@
     std::array<u8, 0x200> data;
 };
 
-<<<<<<< HEAD
-static ACConfig default_config{};
-
-static bool ac_connected = false;
-=======
 static ACConfig default_config = {};
 
 static bool ac_connected;
->>>>>>> 95bc088d
-
 static Kernel::SharedPtr<Kernel::Event> close_event;
 static Kernel::SharedPtr<Kernel::Event> connect_event;
 static Kernel::SharedPtr<Kernel::Event> disconnect_event;
@@ -249,10 +242,7 @@
     {0x000E0042, nullptr, "GetCurrentAPInfo"},
     {0x00100042, nullptr, "GetCurrentNZoneInfo"},
     {0x00110042, nullptr, "GetNZoneApNumService"},
-<<<<<<< HEAD
-=======
     {0x00130042, nullptr, "GetConnectingHotspotSubset"},
->>>>>>> 95bc088d
     {0x001D0042, nullptr, "ScanAPs"},
     {0x00240042, nullptr, "AddDenyApType"},
     {0x00270002, GetInfraPriority, "GetInfraPriority"},
