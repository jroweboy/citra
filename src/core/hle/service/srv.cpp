--- conflicted
+++ resolved
@@ -15,87 +15,20 @@
 namespace SRV {
 
 static Kernel::SharedPtr<Kernel::Event> event_handle;
-
-<<<<<<< HEAD
-/**
- * SRV::RegisterClient service function
- *  Inputs:
- *      0: 0x00010002
- *      1: ProcessId Header (must be 0x20)
- *  Outputs:
- *      0: 0x00010040
- *      1: ResultCode
- */
-static void RegisterClient(Service::Interface* self) {
-    u32* cmd_buff = Kernel::GetCommandBuffer();
-
-    if (cmd_buff[1] != IPC::CallingPidDesc()) {
-        cmd_buff[0] = IPC::MakeHeader(0x0, 0x1, 0); // 0x40
-        cmd_buff[1] = ResultCode(ErrorDescription::OS_InvalidBufferDescriptor, ErrorModule::OS,
-                                 ErrorSummary::WrongArgument, ErrorLevel::Permanent)
-                          .raw;
-        return;
-    }
-    cmd_buff[0] = IPC::MakeHeader(0x1, 0x1, 0); // 0x10040
-    cmd_buff[1] = RESULT_SUCCESS.raw;           // No error
-    LOG_WARNING(Service_SRV, "(STUBBED) called");
-}
-
-/**
- * SRV::EnableNotification service function
- *  Inputs:
- *      0: 0x00020000
- *  Outputs:
- *      0: 0x00020042
- *      1: ResultCode
- *      2: Translation descriptor: 0x20
- *      3: Handle to semaphore signaled on process notification
- */
-static void EnableNotification(Service::Interface* self) {
-    u32* cmd_buff = Kernel::GetCommandBuffer();
-
-=======
 static void Initialize(const IPC::CallingPidParam& pid) {
     IPC::Return(RESULT_SUCCESS.raw);
 }
 
 static void GetProcSemaphore() {
->>>>>>> 1039a0a4
+
     // TODO(bunnei): Change to a semaphore once these have been implemented
     event_handle = Kernel::Event::Create(Kernel::ResetType::OneShot, "SRV:Event");
     event_handle->Clear();
-
-<<<<<<< HEAD
-    cmd_buff[0] = IPC::MakeHeader(0x2, 0x1, 0x2); // 0x20042
-    cmd_buff[1] = RESULT_SUCCESS.raw;             // No error
-    cmd_buff[2] = IPC::CopyHandleDesc(1);
-    cmd_buff[3] = Kernel::g_handle_table.Create(event_handle).MoveFrom();
-    LOG_WARNING(Service_SRV, "(STUBBED) called");
-}
-
-/**
- * SRV::GetServiceHandle service function
- *  Inputs:
- *      0: 0x00050100
- *      1-2: 8-byte UTF-8 service name
- *      3: Name length
- *      4: Flags (bit0: if not set, return port-handle if session-handle unavailable)
- *  Outputs:
- *      1: ResultCode
- *      3: Service handle
- */
-static void GetServiceHandle(Service::Interface* self) {
-    ResultCode res = RESULT_SUCCESS;
-    u32* cmd_buff = Kernel::GetCommandBuffer();
-
-    std::string port_name = std::string((const char*)&cmd_buff[1], 0, Service::kMaxPortSize);
-=======
     IPC::Return(RESULT_SUCCESS.raw, IPC::HandleParam{false, {Kernel::g_handle_table.Create(event_handle).MoveFrom()}});
 }
 
 static void GetServiceHandle(const char(& name)[8], u32 name_length, u32 flags) {
     std::string port_name = std::string(name, 0, name_length);
->>>>>>> 1039a0a4
     auto it = Service::g_srv_services.find(port_name);
 
     if (it != Service::g_srv_services.end()) {
@@ -169,22 +102,6 @@
 }
 
 const Interface::FunctionInfo FunctionTable[] = {
-<<<<<<< HEAD
-    {0x00010002, RegisterClient, "RegisterClient"},
-    {0x00020000, EnableNotification, "EnableNotification"},
-    {0x00030100, nullptr, "RegisterService"},
-    {0x000400C0, nullptr, "UnregisterService"},
-    {0x00050100, GetServiceHandle, "GetServiceHandle"},
-    {0x000600C2, nullptr, "RegisterPort"},
-    {0x000700C0, nullptr, "UnregisterPort"},
-    {0x00080100, nullptr, "GetPort"},
-    {0x00090040, Subscribe, "Subscribe"},
-    {0x000A0040, Unsubscribe, "Unsubscribe"},
-    {0x000B0000, nullptr, "ReceiveNotification"},
-    {0x000C0080, PublishToSubscriber, "PublishToSubscriber"},
-    {0x000D0040, nullptr, "PublishAndGetSubscriber"},
-    {0x000E00C0, nullptr, "IsServiceRegistered"},
-=======
     {0x00010002, IPC::Wrap<decltype(Initialize)>::F<Initialize>,             "Initialize"},
     {0x00020000, IPC::Wrap<decltype(GetProcSemaphore)>::F<GetProcSemaphore>, "GetProcSemaphore"},
     {0x00030100, nullptr,             "RegisterService"},
@@ -194,7 +111,6 @@
     {0x00090040, nullptr,             "Subscribe"},
     {0x000B0000, nullptr,             "ReceiveNotification"},
     {0x000C0080, nullptr,             "PublishToSubscriber"},
->>>>>>> 1039a0a4
 };
 
 ////////////////////////////////////////////////////////////////////////////////////////////////////
