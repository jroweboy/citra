// Copyright 2014 Citra Emulator Project
// Licensed under GPLv2 or any later version
// Refer to the license.txt file included.

#pragma once

#include <array>
#include <memory>
#include <string>
#include <tuple>

#include "common/common_types.h"
#include "common/string_util.h"

namespace Settings {
<<<<<<< HEAD
namespace NativeInput {
=======
>>>>>>> 204ac522

enum class LayoutOption {
    Default,
    SingleScreen,
    LargeScreen,
    Custom,
};

namespace NativeInput {

enum Values {
    // directly mapped keys
    A, B, X, Y,
    L, R, ZL, ZR,
    START, SELECT, HOME,
    DUP, DDOWN, DLEFT, DRIGHT,
    CUP, CDOWN, CLEFT, CRIGHT,

    // indirectly mapped keys
    CIRCLE_UP, CIRCLE_DOWN, CIRCLE_LEFT, CIRCLE_RIGHT,

    NUM_INPUTS
};
static const std::array<const char*, NUM_INPUTS> Mapping = { {
        // directly mapped keys
        "pad_a", "pad_b", "pad_x", "pad_y",
        "pad_l", "pad_r", "pad_zl", "pad_zr",
        "pad_start", "pad_select", "pad_home",
        "pad_dup", "pad_ddown", "pad_dleft", "pad_dright",
        "pad_cup", "pad_cdown", "pad_cleft", "pad_cright",

        // indirectly mapped keys
        "pad_circle_up", "pad_circle_down", "pad_circle_left", "pad_circle_right"
} };
static const std::array<Values, NUM_INPUTS> All = { {
    A, B, X, Y,
    L, R, ZL, ZR,
    START, SELECT, HOME,
    DUP, DDOWN, DLEFT, DRIGHT,
    CUP, CDOWN, CLEFT, CRIGHT,
    CIRCLE_UP, CIRCLE_DOWN, CIRCLE_LEFT, CIRCLE_RIGHT
} };
}

enum class DeviceFramework {
    Qt, SDL
};
enum class Device {
    Keyboard, Gamepad
};
struct InputDeviceMapping {
    DeviceFramework framework = DeviceFramework::Qt;
    int number = 0;
    Device device = Device::Keyboard;
    std::string key;

    InputDeviceMapping() = default;
    explicit InputDeviceMapping(int keyboardKey) {
        key = std::to_string(keyboardKey);
    }
    explicit InputDeviceMapping(const std::string& input) {
        std::vector<std::string> parts;
        Common::SplitString(input, '/', parts);
        if (parts.size() != 4)
            return;

        if (parts[0] == "Qt")
            framework = DeviceFramework::Qt;
        else if (parts[0] == "SDL")
            framework = DeviceFramework::SDL;

        number = std::stoi(parts[1]);

        if (parts[2] == "Keyboard")
            device = Device::Keyboard;
        else if (parts[2] == "Gamepad")
            device = Device::Gamepad;
        key = parts[3];
    }

    bool operator==(const InputDeviceMapping& rhs) const {
        return std::tie(device, framework, number) == std::tie(rhs.device, rhs.framework, rhs.number);
    }
    bool operator==(const std::string& rhs) const {
        return ToString() == rhs;
    }
    std::string ToString() const {
        std::string result;
        if (framework == DeviceFramework::Qt)
            result = "Qt";
        else if (framework == DeviceFramework::SDL)
            result = "SDL";

        result += "/";
        result += std::to_string(this->number);
        result += "/";

        if (device == Device::Keyboard)
            result += "Keyboard";
        else if (device == Device::Gamepad)
            result += "Gamepad";

        result += "/";
        result += key;
        return result;
    }
};

struct Values {
    // CheckNew3DS
    bool is_new_3ds;

    // Controls
    std::array<InputDeviceMapping, NativeInput::NUM_INPUTS> input_mappings;
    InputDeviceMapping pad_circle_modifier;
    float pad_circle_modifier_scale;

    // Core
    int frame_skip;

    // Data Storage
    bool use_virtual_sd;

    // System Region
    int region_value;

    // Renderer
    bool use_hw_renderer;
    bool use_shader_jit;
    bool use_scaled_resolution;
    bool use_vsync;

    LayoutOption layout_option;
    bool swap_screen;

    float bg_red;
    float bg_green;
    float bg_blue;

    std::string log_filter;

    // Audio
    std::string sink_id;
    bool enable_audio_stretching;

    // Debugging
    bool use_gdbstub;
    u16 gdbstub_port;
};
extern Values values;

void Apply();
}<|MERGE_RESOLUTION|>--- conflicted
+++ resolved
@@ -13,18 +13,6 @@
 #include "common/string_util.h"
 
 namespace Settings {
-<<<<<<< HEAD
-namespace NativeInput {
-=======
->>>>>>> 204ac522
-
-enum class LayoutOption {
-    Default,
-    SingleScreen,
-    LargeScreen,
-    Custom,
-};
-
 namespace NativeInput {
 
 enum Values {
@@ -67,6 +55,14 @@
 enum class Device {
     Keyboard, Gamepad
 };
+
+enum class LayoutOption {
+    Default,
+    SingleScreen,
+    LargeScreen,
+    Custom,
+};
+
 struct InputDeviceMapping {
     DeviceFramework framework = DeviceFramework::Qt;
     int number = 0;
