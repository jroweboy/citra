--- conflicted
+++ resolved
@@ -25,16 +25,11 @@
     <Filter Include="hle\service">
       <UniqueIdentifier>{812c5189-ca49-4704-b842-3ffad09092d3}</UniqueIdentifier>
     </Filter>
-<<<<<<< HEAD
-    <Filter Include="hle\kernel">
-      <UniqueIdentifier>{f2b132eb-caff-4b04-aaae-88d24393a711}</UniqueIdentifier>
-=======
     <Filter Include="arm\interpreter\vfp">
       <UniqueIdentifier>{de62238f-a28e-4a33-8495-23fed6784588}</UniqueIdentifier>
     </Filter>
     <Filter Include="arm\interpreter\mmu">
       <UniqueIdentifier>{13ef9860-2ba0-47e9-a93d-b4052adab269}</UniqueIdentifier>
->>>>>>> a4fd2574
     </Filter>
   </ItemGroup>
   <ItemGroup>
@@ -119,13 +114,6 @@
     <ClCompile Include="hle\config_mem.cpp">
       <Filter>hle</Filter>
     </ClCompile>
-<<<<<<< HEAD
-    <ClCompile Include="hle\kernel\thread.cpp">
-      <Filter>hle\kernel</Filter>
-    </ClCompile>
-    <ClCompile Include="hle\kernel\kernel.cpp">
-      <Filter>hle\kernel</Filter>
-=======
     <ClCompile Include="arm\interpreter\vfp\vfp.cpp">
       <Filter>arm\interpreter\vfp</Filter>
     </ClCompile>
@@ -164,7 +152,6 @@
     </ClCompile>
     <ClCompile Include="arm\interpreter\mmu\maverick.cpp">
       <Filter>arm\interpreter\mmu</Filter>
->>>>>>> a4fd2574
     </ClCompile>
   </ItemGroup>
   <ItemGroup>
@@ -260,13 +247,6 @@
     <ClInclude Include="hle\config_mem.h">
       <Filter>hle</Filter>
     </ClInclude>
-<<<<<<< HEAD
-    <ClInclude Include="hle\kernel\thread.h">
-      <Filter>hle\kernel</Filter>
-    </ClInclude>
-    <ClInclude Include="hle\kernel\kernel.h">
-      <Filter>hle\kernel</Filter>
-=======
     <ClInclude Include="arm\interpreter\vfp\asm_vfp.h">
       <Filter>arm\interpreter\vfp</Filter>
     </ClInclude>
@@ -293,7 +273,6 @@
     </ClInclude>
     <ClInclude Include="arm\interpreter\mmu\sa_mmu.h">
       <Filter>arm\interpreter\mmu</Filter>
->>>>>>> a4fd2574
     </ClInclude>
   </ItemGroup>
   <ItemGroup>
