// Copyright 2014 Citra Emulator Project
// Licensed under GPLv2 or any later version
// Refer to the license.txt file included.

#pragma once

#include <tuple>
#include <utility>

#include "common/common_types.h"
#include "common/framebuffer_layout.h"
#include "common/math_util.h"

#include "core/hle/service/hid/hid.h"

/**
 * Abstraction class used to provide an interface between emulation code and the frontend
 * (e.g. SDL, QGLWidget, GLFW, etc...).
 *
 * Design notes on the interaction between EmuWindow and the emulation core:
 * - Generally, decisions on anything visible to the user should be left up to the GUI.
 *   For example, the emulation core should not try to dictate some window title or size.
 *   This stuff is not the core's business and only causes problems with regards to thread-safety
 *   anyway.
 * - Under certain circumstances, it may be desirable for the core to politely request the GUI
 *   to set e.g. a minimum window size. However, the GUI should always be free to ignore any
 *   such hints.
 * - EmuWindow may expose some of its state as read-only to the emulation core, however care
 *   should be taken to make sure the provided information is self-consistent. This requires
 *   some sort of synchronization (most of this is still a TODO).
 * - DO NOT TREAT THIS CLASS AS A GUI TOOLKIT ABSTRACTION LAYER. That's not what it is. Please
 *   re-read the upper points again and think about it if you don't see this.
 */
class EmuWindow
{
public:
    /// Data structure to store emuwindow configuration
    struct WindowConfig {
        bool    fullscreen;
        int     res_width;
        int     res_height;
        std::pair<unsigned,unsigned> min_client_area_size;
    };
	
    enum StereoscopicMode { LeftOnly, RightOnly, Anaglyph, SideBySide };

    /**
     * Convenience method to update the VideoCore EmuWindow
     * Read from the current settings to determine which layout to use.
     */
    void UpdateCurrentFramebufferLayout(unsigned width, unsigned height);

    /// Swap buffers to display the next frame
    virtual void SwapBuffers() = 0;

    /// Polls window events
    virtual void PollEvents() = 0;

    /// Makes the graphics context current for the caller thread
    virtual void MakeCurrent() = 0;

    /// Releases (dunno if this is the "right" word) the GLFW context from the caller thread
    virtual void DoneCurrent() = 0;

    /**
     * Signal that a touch pressed event has occurred (e.g. mouse click pressed)
     * @param framebuffer_x Framebuffer x-coordinate that was pressed
     * @param framebuffer_y Framebuffer y-coordinate that was pressed
     */
    void TouchPressed(unsigned framebuffer_x, unsigned framebuffer_y);

    /// Signal that a touch released event has occurred (e.g. mouse click released)
    void TouchReleased();

    /**
     * Signal that a touch movement event has occurred (e.g. mouse was moved over the emu window)
     * @param framebuffer_x Framebuffer x-coordinate
     * @param framebuffer_y Framebuffer y-coordinate
     */
    void TouchMoved(unsigned framebuffer_x, unsigned framebuffer_y);

    /**
     * Signal accelerometer state has changed.
     * @param x X-axis accelerometer value
     * @param y Y-axis accelerometer value
     * @param z Z-axis accelerometer value
     * @note all values are in unit of g (gravitational acceleration).
     *    e.g. x = 1.0 means 9.8m/s^2 in x direction.
     * @see GetAccelerometerState for axis explanation.
<<<<<<< HEAD
=======
     */
    void AccelerometerChanged(float x, float y, float z);

    /**
     * Signal gyroscope state has changed.
     * @param x X-axis accelerometer value
     * @param y Y-axis accelerometer value
     * @param z Z-axis accelerometer value
     * @note all values are in deg/sec.
     * @see GetGyroscopeState for axis explanation.
     */
    void GyroscopeChanged(float x, float y, float z);

    /**
     * Gets the current pad state (which buttons are pressed).
     * @note This should be called by the core emu thread to get a state set by the window thread.
     * @note This doesn't include analog input like circle pad direction
     * @todo Fix this function to be thread-safe.
     * @return PadState object indicating the current pad state
>>>>>>> 9c0b5503
     */
    void AccelerometerChanged(float x, float y, float z);

    /**
     * Signal gyroscope state has changed.
     * @param x X-axis accelerometer value
     * @param y Y-axis accelerometer value
     * @param z Z-axis accelerometer value
     * @note all values are in deg/sec.
     * @see GetGyroscopeState for axis explanation.
     */
    void GyroscopeChanged(float x, float y, float z);

    /**
     * Signal that a 3d depth slider change has occurred
     * @param value new value for 3d depth slider;
     */
	 
    void DepthSliderChanged(float value);
    void StereoscopicModeChanged(StereoscopicMode mode);

    /**
     * Gets the current accelerometer state (acceleration along each three axis).
     * Axis explained:
     *   +x is the same direction as LEFT on D-pad.
     *   +y is normal to the touch screen, pointing outward.
     *   +z is the same direction as UP on D-pad.
     * Units:
     *   1 unit of return value = 1/512 g (measured by hw test),
     *   where g is the gravitational acceleration (9.8 m/sec2).
     * @note This should be called by the core emu thread to get a state set by the window thread.
     * @todo Fix this function to be thread-safe.
     * @return std::tuple of (x, y, z)
     */
    std::tuple<s16, s16, s16> GetAccelerometerState() {
        return std::make_tuple(accel_x, accel_y, accel_z);
    }

    /**
     * Gets the current gyroscope state (angular rates about each three axis).
     * Axis explained:
     *   +x is the same direction as LEFT on D-pad.
     *   +y is normal to the touch screen, pointing outward.
     *   +z is the same direction as UP on D-pad.
     * Orientation is determined by right-hand rule.
     * Units:
     *   1 unit of return value = (1/coef) deg/sec,
     *   where coef is the return value of GetGyroscopeRawToDpsCoefficient().
     * @note This should be called by the core emu thread to get a state set by the window thread.
     * @todo Fix this function to be thread-safe.
     * @return std::tuple of (x, y, z)
     */
    std::tuple<s16, s16, s16> GetGyroscopeState() {
        return std::make_tuple(gyro_x, gyro_y, gyro_z);
    }

    /**
     * Gets the coefficient for units conversion of gyroscope state.
     * The conversion formula is r = coefficient * v,
     * where v is angular rate in deg/sec,
     * and r is the gyroscope state.
     * @return float-type coefficient
     */
    f32 GetGyroscopeRawToDpsCoefficient() const {
        return 14.375f; // taken from hw test, and gyroscope's document
    }
	
	/**
     * Gets the value of the 3D depth slider.
     * @return float-type value
     */
    f32 GetDepthSliderValue() const {
        return depth_slider;
    }

    /**
     * Gets the stereoscopic mode.
     * @return StereoscopicMode value
     */
    StereoscopicMode GetStereoscopicMode() const {
        return stereoscopic_mode;
    }

    /**
     * Returns currently active configuration.
     * @note Accesses to the returned object need not be consistent because it may be modified in another thread
     */
    const WindowConfig& GetActiveConfig() const {
        return active_config;
    }

    /**
     * Requests the internal configuration to be replaced by the specified argument at some point in the future.
     * @note This method is thread-safe, because it delays configuration changes to the GUI event loop. Hence there is no guarantee on when the requested configuration will be active.
     */
    void SetConfig(const WindowConfig& val) {
        config = val;
    }

    /**
      * Gets the framebuffer layout (width, height, and screen regions)
      * @note This method is thread-safe
      */
    const FramebufferLayout& GetFramebufferLayout() const {
        return framebuffer_layout;
    }

protected:
    EmuWindow() {
        // TODO: Find a better place to set this.
        config.min_client_area_size = std::make_pair(400u, 480u);
        active_config = config;
<<<<<<< HEAD
=======
        pad_state.hex = 0;
        touch_x = 0;
        touch_y = 0;
        circle_pad_x = 0;
        circle_pad_y = 0;
        touch_pressed = false;
>>>>>>> 9c0b5503
        accel_x = 0;
        accel_y = -512;
        accel_z = 0;
        gyro_x = 0;
        gyro_y = 0;
        gyro_z = 0;
<<<<<<< HEAD
        depth_slider = 0.0f;
        stereoscopic_mode = Anaglyph;
=======
>>>>>>> 9c0b5503
    }
    virtual ~EmuWindow() {}

    /**
     * Processes any pending configuration changes from the last SetConfig call.
     * This method invokes OnMinimalClientAreaChangeRequest if the corresponding configuration
     * field changed.
     * @note Implementations will usually want to call this from the GUI thread.
     * @todo Actually call this in existing implementations.
     */
    void ProcessConfigurationChanges() {
        // TODO: For proper thread safety, we should eventually implement a proper
        // multiple-writer/single-reader queue...

        if (config.min_client_area_size != active_config.min_client_area_size) {
            OnMinimalClientAreaChangeRequest(config.min_client_area_size);
            config.min_client_area_size = active_config.min_client_area_size;
        }
    }

    /**
     * Update framebuffer layout with the given parameter.
     * @note EmuWindow implementations will usually use this in window resize event handlers.
     */
    void NotifyFramebufferLayoutChanged(const FramebufferLayout& layout) {
        framebuffer_layout = layout;
    }

    /**
     * Update internal client area size with the given parameter.
     * @note EmuWindow implementations will usually use this in window resize event handlers.
     */
    void NotifyClientAreaSizeChanged(const std::pair<unsigned,unsigned>& size) {
        client_area_width = size.first;
        client_area_height = size.second;
    }

private:
    /**
     * Handler called when the minimal client area was requested to be changed via SetConfig.
     * For the request to be honored, EmuWindow implementations will usually reimplement this function.
     */
    virtual void OnMinimalClientAreaChangeRequest(const std::pair<unsigned,unsigned>& minimal_size) {
        // By default, ignore this request and do nothing.
    }

    FramebufferLayout framebuffer_layout; ///< Current framebuffer layout

    unsigned client_area_width;    ///< Current client width, should be set by window impl.
    unsigned client_area_height;   ///< Current client height, should be set by window impl.

    WindowConfig config;         ///< Internal configuration (changes pending for being applied in ProcessConfigurationChanges)
    WindowConfig active_config;  ///< Internal active configuration

    bool touch_pressed;          ///< True if touchpad area is currently pressed, otherwise false
	
    s16 accel_x; ///< Accelerometer X-axis value in native 3DS units
    s16 accel_y; ///< Accelerometer Y-axis value in native 3DS units
    s16 accel_z; ///< Accelerometer Z-axis value in native 3DS units

    s16 gyro_x; ///< Gyroscope X-axis value in native 3DS units
    s16 gyro_y; ///< Gyroscope Y-axis value in native 3DS units
    s16 gyro_z; ///< Gyroscope Z-axis value in native 3DS units
	
    f32 depth_slider; ///< 3D depth slider (0.0-1.0)

<<<<<<< HEAD
    StereoscopicMode stereoscopic_mode; ///< stereoscopic mode
=======
    s16 accel_x; ///< Accelerometer X-axis value in native 3DS units
    s16 accel_y; ///< Accelerometer Y-axis value in native 3DS units
    s16 accel_z; ///< Accelerometer Z-axis value in native 3DS units

    s16 gyro_x; ///< Gyroscope X-axis value in native 3DS units
    s16 gyro_y; ///< Gyroscope Y-axis value in native 3DS units
    s16 gyro_z; ///< Gyroscope Z-axis value in native 3DS units

    /**
     * Clip the provided coordinates to be inside the touchscreen area.
     */
    std::tuple<unsigned, unsigned> ClipToTouchScreen(unsigned new_x, unsigned new_y);
>>>>>>> 9c0b5503

   /**
    * Clip the provided coordinates to be inside the touchscreen area.
    */
    std::tuple<unsigned,unsigned> ClipToTouchScreen(unsigned new_x, unsigned new_y);
};<|MERGE_RESOLUTION|>--- conflicted
+++ resolved
@@ -79,7 +79,7 @@
      */
     void TouchMoved(unsigned framebuffer_x, unsigned framebuffer_y);
 
-    /**
+	/**
      * Signal accelerometer state has changed.
      * @param x X-axis accelerometer value
      * @param y Y-axis accelerometer value
@@ -87,11 +87,9 @@
      * @note all values are in unit of g (gravitational acceleration).
      *    e.g. x = 1.0 means 9.8m/s^2 in x direction.
      * @see GetAccelerometerState for axis explanation.
-<<<<<<< HEAD
-=======
-     */
-    void AccelerometerChanged(float x, float y, float z);
-
+     */
+	void AccelerometerChanged(float x, float y, float z);
+	
     /**
      * Signal gyroscope state has changed.
      * @param x X-axis accelerometer value
@@ -100,17 +98,17 @@
      * @note all values are in deg/sec.
      * @see GetGyroscopeState for axis explanation.
      */
-    void GyroscopeChanged(float x, float y, float z);
-
-    /**
-     * Gets the current pad state (which buttons are pressed).
-     * @note This should be called by the core emu thread to get a state set by the window thread.
-     * @note This doesn't include analog input like circle pad direction
-     * @todo Fix this function to be thread-safe.
-     * @return PadState object indicating the current pad state
->>>>>>> 9c0b5503
-     */
-    void AccelerometerChanged(float x, float y, float z);
+		void GyroscopeChanged(float x, float y, float z);
+
+    /**
+     * Signal accelerometer state has changed.
+     * @param x X-axis accelerometer value
+     * @param y Y-axis accelerometer value
+     * @param z Z-axis accelerometer value
+     * @note all values are in unit of g (gravitational acceleration).
+     *    e.g. x = 1.0 means 9.8m/s^2 in x direction.
+     * @see GetAccelerometerState for axis explanation.
+     */
 
     /**
      * Signal gyroscope state has changed.
@@ -120,7 +118,6 @@
      * @note all values are in deg/sec.
      * @see GetGyroscopeState for axis explanation.
      */
-    void GyroscopeChanged(float x, float y, float z);
 
     /**
      * Signal that a 3d depth slider change has occurred
@@ -221,26 +218,14 @@
         // TODO: Find a better place to set this.
         config.min_client_area_size = std::make_pair(400u, 480u);
         active_config = config;
-<<<<<<< HEAD
-=======
-        pad_state.hex = 0;
-        touch_x = 0;
-        touch_y = 0;
-        circle_pad_x = 0;
-        circle_pad_y = 0;
-        touch_pressed = false;
->>>>>>> 9c0b5503
         accel_x = 0;
         accel_y = -512;
         accel_z = 0;
         gyro_x = 0;
         gyro_y = 0;
         gyro_z = 0;
-<<<<<<< HEAD
         depth_slider = 0.0f;
         stereoscopic_mode = Anaglyph;
-=======
->>>>>>> 9c0b5503
     }
     virtual ~EmuWindow() {}
 
@@ -307,22 +292,7 @@
 	
     f32 depth_slider; ///< 3D depth slider (0.0-1.0)
 
-<<<<<<< HEAD
     StereoscopicMode stereoscopic_mode; ///< stereoscopic mode
-=======
-    s16 accel_x; ///< Accelerometer X-axis value in native 3DS units
-    s16 accel_y; ///< Accelerometer Y-axis value in native 3DS units
-    s16 accel_z; ///< Accelerometer Z-axis value in native 3DS units
-
-    s16 gyro_x; ///< Gyroscope X-axis value in native 3DS units
-    s16 gyro_y; ///< Gyroscope Y-axis value in native 3DS units
-    s16 gyro_z; ///< Gyroscope Z-axis value in native 3DS units
-
-    /**
-     * Clip the provided coordinates to be inside the touchscreen area.
-     */
-    std::tuple<unsigned, unsigned> ClipToTouchScreen(unsigned new_x, unsigned new_y);
->>>>>>> 9c0b5503
 
    /**
     * Clip the provided coordinates to be inside the touchscreen area.
