// Copyright 2014 Citra Emulator Project
// Licensed under GPLv2 or any later version
// Refer to the license.txt file included.

#pragma once

#include <tuple>
#include <utility>
#include "common/common_types.h"
#include "common/framebuffer_layout.h"
#include "common/math_util.h"
#include "core/hle/service/hid/hid.h"

/**
 * Abstraction class used to provide an interface between emulation code and the frontend
 * (e.g. SDL, QGLWidget, GLFW, etc...).
 *
 * Design notes on the interaction between EmuWindow and the emulation core:
 * - Generally, decisions on anything visible to the user should be left up to the GUI.
 *   For example, the emulation core should not try to dictate some window title or size.
 *   This stuff is not the core's business and only causes problems with regards to thread-safety
 *   anyway.
 * - Under certain circumstances, it may be desirable for the core to politely request the GUI
 *   to set e.g. a minimum window size. However, the GUI should always be free to ignore any
 *   such hints.
 * - EmuWindow may expose some of its state as read-only to the emulation core, however care
 *   should be taken to make sure the provided information is self-consistent. This requires
 *   some sort of synchronization (most of this is still a TODO).
 * - DO NOT TREAT THIS CLASS AS A GUI TOOLKIT ABSTRACTION LAYER. That's not what it is. Please
 *   re-read the upper points again and think about it if you don't see this.
 */
class EmuWindow {
public:
    /// Data structure to store emuwindow configuration
    struct WindowConfig {
        bool fullscreen;
        int res_width;
        int res_height;
        std::pair<unsigned, unsigned> min_client_area_size;
    };

<<<<<<< HEAD
=======
    /// Describes the layout of the window framebuffer (size and top/bottom screen positions)
    struct FramebufferLayout {

        /**
         * Factory method for constructing a default FramebufferLayout
         * @param width Window framebuffer width in pixels
         * @param height Window framebuffer height in pixels
         * @return Newly created FramebufferLayout object with default screen regions initialized
         */
        static FramebufferLayout DefaultScreenLayout(unsigned width, unsigned height);

        unsigned width;
        unsigned height;
        MathUtil::Rectangle<unsigned> top_screen;
        MathUtil::Rectangle<unsigned> bottom_screen;
    };

    enum StereoscopicMode { LeftOnly, RightOnly, Anaglyph, SideBySide };

>>>>>>> 029ce41e
    /// Swap buffers to display the next frame
    virtual void SwapBuffers() = 0;

    /// Polls window events
    virtual void PollEvents() = 0;

    /// Makes the graphics context current for the caller thread
    virtual void MakeCurrent() = 0;

    /// Releases (dunno if this is the "right" word) the GLFW context from the caller thread
    virtual void DoneCurrent() = 0;

    /**
     * Signal that a touch pressed event has occurred (e.g. mouse click pressed)
     */
    void TouchPressed();

    /// Signal that a touch released event has occurred (e.g. mouse click released)
    void TouchReleased();

    /**
     * Signal that a touch movement event has occurred (e.g. mouse was moved over the emu window)
     * @param framebuffer_x Framebuffer x-coordinate
     * @param framebuffer_y Framebuffer y-coordinate
     */
    void TouchMoved(unsigned framebuffer_x, unsigned framebuffer_y);

    /**
<<<<<<< HEAD
=======
     * Signal that a 3d depth slider change has occurred
     * @param value new value for 3d depth slider;
     */
    void DepthSliderChanged(float value);

    void StereoscopicModeChanged(StereoscopicMode mode);

    /**
     * Gets the current pad state (which buttons are pressed).
     * @note This should be called by the core emu thread to get a state set by the window thread.
     * @note This doesn't include analog input like circle pad direction
     * @todo Fix this function to be thread-safe.
     * @return PadState object indicating the current pad state
     */
    Service::HID::PadState GetPadState() const {
        return pad_state;
    }

    /**
     * Gets the current circle pad state.
     * @note This should be called by the core emu thread to get a state set by the window thread.
     * @todo Fix this function to be thread-safe.
     * @return std::tuple of (x, y), where `x` and `y` are the circle pad coordinates
     */
    std::tuple<s16, s16> GetCirclePadState() const {
        return std::make_tuple(circle_pad_x, circle_pad_y);
    }

    /**
     * Gets the current touch screen state (touch X/Y coordinates and whether or not it is pressed).
     * @note This should be called by the core emu thread to get a state set by the window thread.
     * @todo Fix this function to be thread-safe.
     * @return std::tuple of (x, y, pressed) where `x` and `y` are the touch coordinates and
     *         `pressed` is true if the touch screen is currently being pressed
     */
    std::tuple<u16, u16, bool> GetTouchState() const {
        return std::make_tuple(touch_x, touch_y, touch_pressed);
    }

    /**
>>>>>>> 029ce41e
     * Gets the current accelerometer state (acceleration along each three axis).
     * Axis explained:
     *   +x is the same direction as LEFT on D-pad.
     *   +y is normal to the touch screen, pointing outward.
     *   +z is the same direction as UP on D-pad.
     * Units:
     *   1 unit of return value = 1/512 g (measured by hw test),
     *   where g is the gravitational acceleration (9.8 m/sec2).
     * @note This should be called by the core emu thread to get a state set by the window thread.
     * @todo Implement accelerometer input in front-end.
     * @return std::tuple of (x, y, z)
     */
    std::tuple<s16, s16, s16> GetAccelerometerState() const {
        // stubbed
        return std::make_tuple(0, -512, 0);
    }

    /**
     * Gets the current gyroscope state (angular rates about each three axis).
     * Axis explained:
     *   +x is the same direction as LEFT on D-pad.
     *   +y is normal to the touch screen, pointing outward.
     *   +z is the same direction as UP on D-pad.
     * Orientation is determined by right-hand rule.
     * Units:
     *   1 unit of return value = (1/coef) deg/sec,
     *   where coef is the return value of GetGyroscopeRawToDpsCoefficient().
     * @note This should be called by the core emu thread to get a state set by the window thread.
     * @todo Implement gyroscope input in front-end.
     * @return std::tuple of (x, y, z)
     */
    std::tuple<s16, s16, s16> GetGyroscopeState() const {
        // stubbed
        return std::make_tuple(0, 0, 0);
    }

    /**
     * Gets the coefficient for units conversion of gyroscope state.
     * The conversion formula is r = coefficient * v,
     * where v is angular rate in deg/sec,
     * and r is the gyroscope state.
     * @return float-type coefficient
     */
    f32 GetGyroscopeRawToDpsCoefficient() const {
        return 14.375f; // taken from hw test, and gyroscope's document
    }

    /**
     * Gets the value of the 3D depth slider.
     * @return float-type value
     */
    f32 GetDepthSliderValue() const {
        return depth_slider;
    }

    /**
     * Gets the stereoscopic mode.
     * @return StereoscopicMode value
     */
    StereoscopicMode GetStereoscopicMode() const {
        return stereoscopic_mode;
    }

    /**
     * Returns currently active configuration.
     * @note Accesses to the returned object need not be consistent because it may be modified in
     * another thread
     */
    const WindowConfig& GetActiveConfig() const {
        return active_config;
    }

    /**
     * Requests the internal configuration to be replaced by the specified argument at some point in
     * the future.
     * @note This method is thread-safe, because it delays configuration changes to the GUI event
     * loop. Hence there is no guarantee on when the requested configuration will be active.
     */
    void SetConfig(const WindowConfig& val) {
        config = val;
    }

    /**
      * Gets the framebuffer layout (width, height, and screen regions)
      * @note This method is thread-safe
      */
	const FramebufferLayout& GetFramebufferLayout() const {
        return framebuffer_layout;
    }

    /**
     * Convenience method to update the VideoCore EmuWindow
     * Read from the current settings to determine which layout to use.
     */
	void UpdateCurrentFramebufferLayout(unsigned width, unsigned height);

protected:
    EmuWindow() {
        // TODO: Find a better place to set this.
        config.min_client_area_size = std::make_pair(400u, 480u);
        active_config = config;
<<<<<<< HEAD
=======
        pad_state.hex = 0;
        touch_x = 0;
        touch_y = 0;
        circle_pad_x = 0;
        circle_pad_y = 0;
        touch_pressed = false;
        depth_slider = 0.0f;
        stereoscopic_mode = Anaglyph;
>>>>>>> 029ce41e
    }
    virtual ~EmuWindow() {}

    /**
     * Processes any pending configuration changes from the last SetConfig call.
     * This method invokes OnMinimalClientAreaChangeRequest if the corresponding configuration
     * field changed.
     * @note Implementations will usually want to call this from the GUI thread.
     * @todo Actually call this in existing implementations.
     */
    void ProcessConfigurationChanges() {
        // TODO: For proper thread safety, we should eventually implement a proper
        // multiple-writer/single-reader queue...

        if (config.min_client_area_size != active_config.min_client_area_size) {
            OnMinimalClientAreaChangeRequest(config.min_client_area_size);
            config.min_client_area_size = active_config.min_client_area_size;
        }
    }

    /**
     * Update framebuffer layout with the given parameter.
     * @note EmuWindow implementations will usually use this in window resize event handlers.
     */
	void NotifyFramebufferLayoutChanged(const FramebufferLayout& layout) {
        framebuffer_layout = layout;
    }

    /**
     * Update internal client area size with the given parameter.
     * @note EmuWindow implementations will usually use this in window resize event handlers.
     */
    void NotifyClientAreaSizeChanged(const std::pair<unsigned, unsigned>& size) {
        client_area_width = size.first;
        client_area_height = size.second;
    }

private:
    /**
     * Handler called when the minimal client area was requested to be changed via SetConfig.
     * For the request to be honored, EmuWindow implementations will usually reimplement this
     * function.
     */
    virtual void OnMinimalClientAreaChangeRequest(
        const std::pair<unsigned, unsigned>& minimal_size) {
        // By default, ignore this request and do nothing.
    }

	FramebufferLayout framebuffer_layout; ///< Current framebuffer layout

    unsigned client_area_width;  ///< Current client width, should be set by window impl.
    unsigned client_area_height; ///< Current client height, should be set by window impl.

    WindowConfig config;        ///< Internal configuration (changes pending for being applied in
                                /// ProcessConfigurationChanges)
    WindowConfig active_config; ///< Internal active configuration

    bool touch_pressed; ///< True if touchpad area is currently pressed, otherwise false
<<<<<<< HEAD
                        /**
                         * Clip the provided coordinates to be inside the touchscreen area.
                         */
=======

    u16 touch_x; ///< Touchpad X-position in native 3DS pixel coordinates (0-320)
    u16 touch_y; ///< Touchpad Y-position in native 3DS pixel coordinates (0-240)

    s16 circle_pad_x; ///< Circle pad X-position in native 3DS pixel coordinates (-156 - 156)
    s16 circle_pad_y; ///< Circle pad Y-position in native 3DS pixel coordinates (-156 - 156)

    f32 depth_slider; ///< 3D depth slider (0.0-1.0)

    StereoscopicMode stereoscopic_mode; ///< stereoscopic mode

    /**
     * Clip the provided coordinates to be inside the touchscreen area.
     */
>>>>>>> 029ce41e
    std::tuple<unsigned, unsigned> ClipToTouchScreen(unsigned new_x, unsigned new_y);
};<|MERGE_RESOLUTION|>--- conflicted
+++ resolved
@@ -6,9 +6,11 @@
 
 #include <tuple>
 #include <utility>
+
 #include "common/common_types.h"
 #include "common/framebuffer_layout.h"
 #include "common/math_util.h"
+
 #include "core/hle/service/hid/hid.h"
 
 /**
@@ -29,38 +31,25 @@
  * - DO NOT TREAT THIS CLASS AS A GUI TOOLKIT ABSTRACTION LAYER. That's not what it is. Please
  *   re-read the upper points again and think about it if you don't see this.
  */
-class EmuWindow {
+class EmuWindow
+{
 public:
     /// Data structure to store emuwindow configuration
     struct WindowConfig {
-        bool fullscreen;
-        int res_width;
-        int res_height;
-        std::pair<unsigned, unsigned> min_client_area_size;
+        bool    fullscreen;
+        int     res_width;
+        int     res_height;
+        std::pair<unsigned,unsigned> min_client_area_size;
     };
-
-<<<<<<< HEAD
-=======
-    /// Describes the layout of the window framebuffer (size and top/bottom screen positions)
-    struct FramebufferLayout {
-
-        /**
-         * Factory method for constructing a default FramebufferLayout
-         * @param width Window framebuffer width in pixels
-         * @param height Window framebuffer height in pixels
-         * @return Newly created FramebufferLayout object with default screen regions initialized
-         */
-        static FramebufferLayout DefaultScreenLayout(unsigned width, unsigned height);
-
-        unsigned width;
-        unsigned height;
-        MathUtil::Rectangle<unsigned> top_screen;
-        MathUtil::Rectangle<unsigned> bottom_screen;
-    };
-
+	
     enum StereoscopicMode { LeftOnly, RightOnly, Anaglyph, SideBySide };
 
->>>>>>> 029ce41e
+    /**
+     * Convenience method to update the VideoCore EmuWindow
+     * Read from the current settings to determine which layout to use.
+     */
+    void UpdateCurrentFramebufferLayout(unsigned width, unsigned height);
+
     /// Swap buffers to display the next frame
     virtual void SwapBuffers() = 0;
 
@@ -75,8 +64,10 @@
 
     /**
      * Signal that a touch pressed event has occurred (e.g. mouse click pressed)
-     */
-    void TouchPressed();
+     * @param framebuffer_x Framebuffer x-coordinate that was pressed
+     * @param framebuffer_y Framebuffer y-coordinate that was pressed
+     */
+    void TouchPressed(unsigned framebuffer_x, unsigned framebuffer_y);
 
     /// Signal that a touch released event has occurred (e.g. mouse click released)
     void TouchReleased();
@@ -89,49 +80,35 @@
     void TouchMoved(unsigned framebuffer_x, unsigned framebuffer_y);
 
     /**
-<<<<<<< HEAD
-=======
+     * Signal accelerometer state has changed.
+     * @param x X-axis accelerometer value
+     * @param y Y-axis accelerometer value
+     * @param z Z-axis accelerometer value
+     * @note all values are in unit of g (gravitational acceleration).
+     *    e.g. x = 1.0 means 9.8m/s^2 in x direction.
+     * @see GetAccelerometerState for axis explanation.
+     */
+    void AccelerometerChanged(float x, float y, float z);
+
+    /**
+     * Signal gyroscope state has changed.
+     * @param x X-axis accelerometer value
+     * @param y Y-axis accelerometer value
+     * @param z Z-axis accelerometer value
+     * @note all values are in deg/sec.
+     * @see GetGyroscopeState for axis explanation.
+     */
+    void GyroscopeChanged(float x, float y, float z);
+
+    /**
      * Signal that a 3d depth slider change has occurred
      * @param value new value for 3d depth slider;
      */
+	 
     void DepthSliderChanged(float value);
-
     void StereoscopicModeChanged(StereoscopicMode mode);
 
     /**
-     * Gets the current pad state (which buttons are pressed).
-     * @note This should be called by the core emu thread to get a state set by the window thread.
-     * @note This doesn't include analog input like circle pad direction
-     * @todo Fix this function to be thread-safe.
-     * @return PadState object indicating the current pad state
-     */
-    Service::HID::PadState GetPadState() const {
-        return pad_state;
-    }
-
-    /**
-     * Gets the current circle pad state.
-     * @note This should be called by the core emu thread to get a state set by the window thread.
-     * @todo Fix this function to be thread-safe.
-     * @return std::tuple of (x, y), where `x` and `y` are the circle pad coordinates
-     */
-    std::tuple<s16, s16> GetCirclePadState() const {
-        return std::make_tuple(circle_pad_x, circle_pad_y);
-    }
-
-    /**
-     * Gets the current touch screen state (touch X/Y coordinates and whether or not it is pressed).
-     * @note This should be called by the core emu thread to get a state set by the window thread.
-     * @todo Fix this function to be thread-safe.
-     * @return std::tuple of (x, y, pressed) where `x` and `y` are the touch coordinates and
-     *         `pressed` is true if the touch screen is currently being pressed
-     */
-    std::tuple<u16, u16, bool> GetTouchState() const {
-        return std::make_tuple(touch_x, touch_y, touch_pressed);
-    }
-
-    /**
->>>>>>> 029ce41e
      * Gets the current accelerometer state (acceleration along each three axis).
      * Axis explained:
      *   +x is the same direction as LEFT on D-pad.
@@ -141,12 +118,11 @@
      *   1 unit of return value = 1/512 g (measured by hw test),
      *   where g is the gravitational acceleration (9.8 m/sec2).
      * @note This should be called by the core emu thread to get a state set by the window thread.
-     * @todo Implement accelerometer input in front-end.
+     * @todo Fix this function to be thread-safe.
      * @return std::tuple of (x, y, z)
      */
-    std::tuple<s16, s16, s16> GetAccelerometerState() const {
-        // stubbed
-        return std::make_tuple(0, -512, 0);
+    std::tuple<s16, s16, s16> GetAccelerometerState() {
+        return std::make_tuple(accel_x, accel_y, accel_z);
     }
 
     /**
@@ -160,12 +136,11 @@
      *   1 unit of return value = (1/coef) deg/sec,
      *   where coef is the return value of GetGyroscopeRawToDpsCoefficient().
      * @note This should be called by the core emu thread to get a state set by the window thread.
-     * @todo Implement gyroscope input in front-end.
+     * @todo Fix this function to be thread-safe.
      * @return std::tuple of (x, y, z)
      */
-    std::tuple<s16, s16, s16> GetGyroscopeState() const {
-        // stubbed
-        return std::make_tuple(0, 0, 0);
+    std::tuple<s16, s16, s16> GetGyroscopeState() {
+        return std::make_tuple(gyro_x, gyro_y, gyro_z);
     }
 
     /**
@@ -178,8 +153,8 @@
     f32 GetGyroscopeRawToDpsCoefficient() const {
         return 14.375f; // taken from hw test, and gyroscope's document
     }
-
-    /**
+	
+	/**
      * Gets the value of the 3D depth slider.
      * @return float-type value
      */
@@ -197,18 +172,15 @@
 
     /**
      * Returns currently active configuration.
-     * @note Accesses to the returned object need not be consistent because it may be modified in
-     * another thread
+     * @note Accesses to the returned object need not be consistent because it may be modified in another thread
      */
     const WindowConfig& GetActiveConfig() const {
         return active_config;
     }
 
     /**
-     * Requests the internal configuration to be replaced by the specified argument at some point in
-     * the future.
-     * @note This method is thread-safe, because it delays configuration changes to the GUI event
-     * loop. Hence there is no guarantee on when the requested configuration will be active.
+     * Requests the internal configuration to be replaced by the specified argument at some point in the future.
+     * @note This method is thread-safe, because it delays configuration changes to the GUI event loop. Hence there is no guarantee on when the requested configuration will be active.
      */
     void SetConfig(const WindowConfig& val) {
         config = val;
@@ -218,32 +190,23 @@
       * Gets the framebuffer layout (width, height, and screen regions)
       * @note This method is thread-safe
       */
-	const FramebufferLayout& GetFramebufferLayout() const {
+    const FramebufferLayout& GetFramebufferLayout() const {
         return framebuffer_layout;
     }
-
-    /**
-     * Convenience method to update the VideoCore EmuWindow
-     * Read from the current settings to determine which layout to use.
-     */
-	void UpdateCurrentFramebufferLayout(unsigned width, unsigned height);
 
 protected:
     EmuWindow() {
         // TODO: Find a better place to set this.
         config.min_client_area_size = std::make_pair(400u, 480u);
         active_config = config;
-<<<<<<< HEAD
-=======
-        pad_state.hex = 0;
-        touch_x = 0;
-        touch_y = 0;
-        circle_pad_x = 0;
-        circle_pad_y = 0;
-        touch_pressed = false;
+        accel_x = 0;
+        accel_y = -512;
+        accel_z = 0;
+        gyro_x = 0;
+        gyro_y = 0;
+        gyro_z = 0;
         depth_slider = 0.0f;
         stereoscopic_mode = Anaglyph;
->>>>>>> 029ce41e
     }
     virtual ~EmuWindow() {}
 
@@ -268,7 +231,7 @@
      * Update framebuffer layout with the given parameter.
      * @note EmuWindow implementations will usually use this in window resize event handlers.
      */
-	void NotifyFramebufferLayoutChanged(const FramebufferLayout& layout) {
+    void NotifyFramebufferLayoutChanged(const FramebufferLayout& layout) {
         framebuffer_layout = layout;
     }
 
@@ -276,7 +239,7 @@
      * Update internal client area size with the given parameter.
      * @note EmuWindow implementations will usually use this in window resize event handlers.
      */
-    void NotifyClientAreaSizeChanged(const std::pair<unsigned, unsigned>& size) {
+    void NotifyClientAreaSizeChanged(const std::pair<unsigned,unsigned>& size) {
         client_area_width = size.first;
         client_area_height = size.second;
     }
@@ -284,43 +247,36 @@
 private:
     /**
      * Handler called when the minimal client area was requested to be changed via SetConfig.
-     * For the request to be honored, EmuWindow implementations will usually reimplement this
-     * function.
-     */
-    virtual void OnMinimalClientAreaChangeRequest(
-        const std::pair<unsigned, unsigned>& minimal_size) {
+     * For the request to be honored, EmuWindow implementations will usually reimplement this function.
+     */
+    virtual void OnMinimalClientAreaChangeRequest(const std::pair<unsigned,unsigned>& minimal_size) {
         // By default, ignore this request and do nothing.
     }
 
-	FramebufferLayout framebuffer_layout; ///< Current framebuffer layout
-
-    unsigned client_area_width;  ///< Current client width, should be set by window impl.
-    unsigned client_area_height; ///< Current client height, should be set by window impl.
-
-    WindowConfig config;        ///< Internal configuration (changes pending for being applied in
-                                /// ProcessConfigurationChanges)
-    WindowConfig active_config; ///< Internal active configuration
-
-    bool touch_pressed; ///< True if touchpad area is currently pressed, otherwise false
-<<<<<<< HEAD
-                        /**
-                         * Clip the provided coordinates to be inside the touchscreen area.
-                         */
-=======
-
-    u16 touch_x; ///< Touchpad X-position in native 3DS pixel coordinates (0-320)
-    u16 touch_y; ///< Touchpad Y-position in native 3DS pixel coordinates (0-240)
-
-    s16 circle_pad_x; ///< Circle pad X-position in native 3DS pixel coordinates (-156 - 156)
-    s16 circle_pad_y; ///< Circle pad Y-position in native 3DS pixel coordinates (-156 - 156)
-
+    FramebufferLayout framebuffer_layout; ///< Current framebuffer layout
+
+    unsigned client_area_width;    ///< Current client width, should be set by window impl.
+    unsigned client_area_height;   ///< Current client height, should be set by window impl.
+
+    WindowConfig config;         ///< Internal configuration (changes pending for being applied in ProcessConfigurationChanges)
+    WindowConfig active_config;  ///< Internal active configuration
+
+    bool touch_pressed;          ///< True if touchpad area is currently pressed, otherwise false
+	
+    s16 accel_x; ///< Accelerometer X-axis value in native 3DS units
+    s16 accel_y; ///< Accelerometer Y-axis value in native 3DS units
+    s16 accel_z; ///< Accelerometer Z-axis value in native 3DS units
+
+    s16 gyro_x; ///< Gyroscope X-axis value in native 3DS units
+    s16 gyro_y; ///< Gyroscope Y-axis value in native 3DS units
+    s16 gyro_z; ///< Gyroscope Z-axis value in native 3DS units
+	
     f32 depth_slider; ///< 3D depth slider (0.0-1.0)
 
     StereoscopicMode stereoscopic_mode; ///< stereoscopic mode
 
-    /**
-     * Clip the provided coordinates to be inside the touchscreen area.
-     */
->>>>>>> 029ce41e
-    std::tuple<unsigned, unsigned> ClipToTouchScreen(unsigned new_x, unsigned new_y);
+   /**
+    * Clip the provided coordinates to be inside the touchscreen area.
+    */
+    std::tuple<unsigned,unsigned> ClipToTouchScreen(unsigned new_x, unsigned new_y);
 };