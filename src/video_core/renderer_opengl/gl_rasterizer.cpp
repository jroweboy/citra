// Copyright 2015 Citra Emulator Project
// Licensed under GPLv2 or any later version
// Refer to the license.txt file included.

#include <memory>
#include <string>
#include <tuple>
#include <utility>
#include <glad/glad.h>
#include "common/alignment.h"
#include "common/assert.h"
#include "common/logging/log.h"
#include "common/math_util.h"
#include "common/microprofile.h"
#include "common/scope_exit.h"
#include "common/vector_math.h"
#include "core/hw/gpu.h"
#include "core/settings.h"
#include "video_core/pica_state.h"
#include "video_core/regs_framebuffer.h"
#include "video_core/regs_rasterizer.h"
#include "video_core/regs_texturing.h"
#include "video_core/renderer_opengl/gl_rasterizer.h"
#include "video_core/renderer_opengl/gl_shader_gen.h"
#include "video_core/renderer_opengl/pica_to_gl.h"
#include "video_core/renderer_opengl/renderer_opengl.h"

using PixelFormat = SurfaceParams::PixelFormat;
using SurfaceType = SurfaceParams::SurfaceType;

MICROPROFILE_DEFINE(OpenGL_VAO, "OpenGL", "Vertex Array Setup", MP_RGB(128, 128, 192));
MICROPROFILE_DEFINE(OpenGL_VS, "OpenGL", "Vertex Shader Setup", MP_RGB(128, 128, 192));
MICROPROFILE_DEFINE(OpenGL_GS, "OpenGL", "Geometry Shader Setup", MP_RGB(128, 128, 192));
MICROPROFILE_DEFINE(OpenGL_Drawing, "OpenGL", "Drawing", MP_RGB(128, 128, 192));
MICROPROFILE_DEFINE(OpenGL_Blits, "OpenGL", "Blits", MP_RGB(100, 100, 255));
MICROPROFILE_DEFINE(OpenGL_CacheManagement, "OpenGL", "Cache Mgmt", MP_RGB(100, 255, 100));

<<<<<<< HEAD
enum class UniformBindings : GLuint { Common, VS, GS };

static void SetShaderUniformBlockBinding(GLuint shader, const char* name, UniformBindings binding,
                                         size_t expected_size) {
    GLuint ub_index = glGetUniformBlockIndex(shader, name);
    if (ub_index != GL_INVALID_INDEX) {
        GLint ub_size = 0;
        glGetActiveUniformBlockiv(shader, ub_index, GL_UNIFORM_BLOCK_DATA_SIZE, &ub_size);
        ASSERT_MSG(ub_size == expected_size,
                   "Uniform block size did not match! Got %d, expected %zu",
                   static_cast<int>(ub_size), expected_size);
        glUniformBlockBinding(shader, ub_index, static_cast<GLuint>(binding));
    }
}

static void SetShaderUniformBlockBindings(GLuint shader) {
    SetShaderUniformBlockBinding(shader, "shader_data", UniformBindings::Common,
                                 sizeof(RasterizerOpenGL::UniformData));
    SetShaderUniformBlockBinding(shader, "vs_config", UniformBindings::VS,
                                 sizeof(RasterizerOpenGL::VSUniformData));
    SetShaderUniformBlockBinding(shader, "gs_config", UniformBindings::GS,
                                 sizeof(RasterizerOpenGL::GSUniformData));
}

void RasterizerOpenGL::PicaUniformsData::SetFromRegs(const Pica::ShaderRegs& regs,
                                                     const Pica::Shader::ShaderSetup& setup) {
    for (size_t it = 0; it < 16; ++it) {
        bools[it].b = setup.uniforms.b[it] ? GL_TRUE : GL_FALSE;
    }
    for (size_t it = 0; it < 4; ++it) {
        i[it][0] = regs.int_uniforms[it].x;
        i[it][1] = regs.int_uniforms[it].y;
        i[it][2] = regs.int_uniforms[it].z;
        i[it][3] = regs.int_uniforms[it].w;
    }
    std::memcpy(&f[0], &setup.uniforms.f[0], sizeof(f));
}

RasterizerOpenGL::RasterizerOpenGL() {
    shader_dirty = true;

    has_ARB_buffer_storage = false;
    has_ARB_direct_state_access = false;
    has_ARB_separate_shader_objects = false;
    has_ARB_vertex_attrib_binding = false;

    GLint ext_num;
    glGetIntegerv(GL_NUM_EXTENSIONS, &ext_num);
    for (GLint i = 0; i < ext_num; i++) {
        std::string extension{reinterpret_cast<const char*>(glGetStringi(GL_EXTENSIONS, i))};

        if (extension == "GL_ARB_buffer_storage") {
            has_ARB_buffer_storage = true;
        } else if (extension == "GL_ARB_direct_state_access") {
            has_ARB_direct_state_access = true;
        } else if (extension == "GL_ARB_separate_shader_objects") {
            has_ARB_separate_shader_objects = true;
        } else if (extension == "GL_ARB_vertex_attrib_binding") {
            has_ARB_vertex_attrib_binding = true;
        }
    }

=======
RasterizerOpenGL::RasterizerOpenGL()
    : shader_dirty(true), vertex_buffer(GL_ARRAY_BUFFER, VERTEX_BUFFER_SIZE) {
>>>>>>> b64fd052
    // Clipping plane 0 is always enabled for PICA fixed clip plane z <= 0
    state.clip_distance[0] = true;

    // Create sampler objects
    for (size_t i = 0; i < texture_samplers.size(); ++i) {
        texture_samplers[i].Create();
        state.texture_units[i].sampler = texture_samplers[i].sampler.handle;
    }

    // Generate VBO, VAO and UBO
<<<<<<< HEAD
    vertex_buffer = OGLStreamBuffer::MakeBuffer(GLAD_GL_ARB_buffer_storage, GL_ARRAY_BUFFER);
    vertex_buffer->Create(VERTEX_BUFFER_SIZE, VERTEX_BUFFER_SIZE / 2);
    sw_vao.Create();
    uniform_buffer.Create();

    state.draw.vertex_array = sw_vao.handle;
    state.draw.vertex_buffer = vertex_buffer->GetHandle();
=======
    vertex_array.Create();
    uniform_buffer.Create();

    state.draw.vertex_array = vertex_array.handle;
    state.draw.vertex_buffer = vertex_buffer.GetHandle();
>>>>>>> b64fd052
    state.draw.uniform_buffer = uniform_buffer.handle;
    state.Apply();

    glBufferData(GL_UNIFORM_BUFFER, sizeof(UniformData), nullptr, GL_DYNAMIC_DRAW);
    glBindBufferBase(GL_UNIFORM_BUFFER, 0, uniform_buffer.handle);

    uniform_block_data.dirty = true;

    uniform_block_data.lut_dirty.fill(true);

    uniform_block_data.fog_lut_dirty = true;

    uniform_block_data.proctex_noise_lut_dirty = true;
    uniform_block_data.proctex_color_map_dirty = true;
    uniform_block_data.proctex_alpha_map_dirty = true;
    uniform_block_data.proctex_lut_dirty = true;
    uniform_block_data.proctex_diff_lut_dirty = true;

    // Set vertex attributes
    glVertexAttribPointer(GLShader::ATTRIBUTE_POSITION, 4, GL_FLOAT, GL_FALSE,
                          sizeof(HardwareVertex), (GLvoid*)offsetof(HardwareVertex, position));
    glEnableVertexAttribArray(GLShader::ATTRIBUTE_POSITION);

    glVertexAttribPointer(GLShader::ATTRIBUTE_COLOR, 4, GL_FLOAT, GL_FALSE, sizeof(HardwareVertex),
                          (GLvoid*)offsetof(HardwareVertex, color));
    glEnableVertexAttribArray(GLShader::ATTRIBUTE_COLOR);

    glVertexAttribPointer(GLShader::ATTRIBUTE_TEXCOORD0, 2, GL_FLOAT, GL_FALSE,
                          sizeof(HardwareVertex), (GLvoid*)offsetof(HardwareVertex, tex_coord0));
    glVertexAttribPointer(GLShader::ATTRIBUTE_TEXCOORD1, 2, GL_FLOAT, GL_FALSE,
                          sizeof(HardwareVertex), (GLvoid*)offsetof(HardwareVertex, tex_coord1));
    glVertexAttribPointer(GLShader::ATTRIBUTE_TEXCOORD2, 2, GL_FLOAT, GL_FALSE,
                          sizeof(HardwareVertex), (GLvoid*)offsetof(HardwareVertex, tex_coord2));
    glEnableVertexAttribArray(GLShader::ATTRIBUTE_TEXCOORD0);
    glEnableVertexAttribArray(GLShader::ATTRIBUTE_TEXCOORD1);
    glEnableVertexAttribArray(GLShader::ATTRIBUTE_TEXCOORD2);

    glVertexAttribPointer(GLShader::ATTRIBUTE_TEXCOORD0_W, 1, GL_FLOAT, GL_FALSE,
                          sizeof(HardwareVertex), (GLvoid*)offsetof(HardwareVertex, tex_coord0_w));
    glEnableVertexAttribArray(GLShader::ATTRIBUTE_TEXCOORD0_W);

    glVertexAttribPointer(GLShader::ATTRIBUTE_NORMQUAT, 4, GL_FLOAT, GL_FALSE,
                          sizeof(HardwareVertex), (GLvoid*)offsetof(HardwareVertex, normquat));
    glEnableVertexAttribArray(GLShader::ATTRIBUTE_NORMQUAT);

    glVertexAttribPointer(GLShader::ATTRIBUTE_VIEW, 3, GL_FLOAT, GL_FALSE, sizeof(HardwareVertex),
                          (GLvoid*)offsetof(HardwareVertex, view));
    glEnableVertexAttribArray(GLShader::ATTRIBUTE_VIEW);

    // Create render framebuffer
    framebuffer.Create();

    // Allocate and bind lighting lut textures
    lighting_lut.Create();
    state.lighting_lut.texture_buffer = lighting_lut.handle;
    state.Apply();
    lighting_lut_buffer.Create();
    glBindBuffer(GL_TEXTURE_BUFFER, lighting_lut_buffer.handle);
    glBufferData(GL_TEXTURE_BUFFER,
                 sizeof(GLfloat) * 2 * 256 * Pica::LightingRegs::NumLightingSampler, nullptr,
                 GL_DYNAMIC_DRAW);
    glActiveTexture(TextureUnits::LightingLUT.Enum());
    glTexBuffer(GL_TEXTURE_BUFFER, GL_RG32F, lighting_lut_buffer.handle);

    // Setup the LUT for the fog
    fog_lut.Create();
    state.fog_lut.texture_buffer = fog_lut.handle;
    state.Apply();
    fog_lut_buffer.Create();
    glBindBuffer(GL_TEXTURE_BUFFER, fog_lut_buffer.handle);
    glBufferData(GL_TEXTURE_BUFFER, sizeof(GLfloat) * 2 * 128, nullptr, GL_DYNAMIC_DRAW);
    glActiveTexture(TextureUnits::FogLUT.Enum());
    glTexBuffer(GL_TEXTURE_BUFFER, GL_RG32F, fog_lut_buffer.handle);

    // Setup the noise LUT for proctex
    proctex_noise_lut.Create();
    state.proctex_noise_lut.texture_buffer = proctex_noise_lut.handle;
    state.Apply();
    proctex_noise_lut_buffer.Create();
    glBindBuffer(GL_TEXTURE_BUFFER, proctex_noise_lut_buffer.handle);
    glBufferData(GL_TEXTURE_BUFFER, sizeof(GLfloat) * 2 * 128, nullptr, GL_DYNAMIC_DRAW);
    glActiveTexture(TextureUnits::ProcTexNoiseLUT.Enum());
    glTexBuffer(GL_TEXTURE_BUFFER, GL_RG32F, proctex_noise_lut_buffer.handle);

    // Setup the color map for proctex
    proctex_color_map.Create();
    state.proctex_color_map.texture_buffer = proctex_color_map.handle;
    state.Apply();
    proctex_color_map_buffer.Create();
    glBindBuffer(GL_TEXTURE_BUFFER, proctex_color_map_buffer.handle);
    glBufferData(GL_TEXTURE_BUFFER, sizeof(GLfloat) * 2 * 128, nullptr, GL_DYNAMIC_DRAW);
    glActiveTexture(TextureUnits::ProcTexColorMap.Enum());
    glTexBuffer(GL_TEXTURE_BUFFER, GL_RG32F, proctex_color_map_buffer.handle);

    // Setup the alpha map for proctex
    proctex_alpha_map.Create();
    state.proctex_alpha_map.texture_buffer = proctex_alpha_map.handle;
    state.Apply();
    proctex_alpha_map_buffer.Create();
    glBindBuffer(GL_TEXTURE_BUFFER, proctex_alpha_map_buffer.handle);
    glBufferData(GL_TEXTURE_BUFFER, sizeof(GLfloat) * 2 * 128, nullptr, GL_DYNAMIC_DRAW);
    glActiveTexture(TextureUnits::ProcTexAlphaMap.Enum());
    glTexBuffer(GL_TEXTURE_BUFFER, GL_RG32F, proctex_alpha_map_buffer.handle);

    // Setup the LUT for proctex
    proctex_lut.Create();
    state.proctex_lut.texture_buffer = proctex_lut.handle;
    state.Apply();
    proctex_lut_buffer.Create();
    glBindBuffer(GL_TEXTURE_BUFFER, proctex_lut_buffer.handle);
    glBufferData(GL_TEXTURE_BUFFER, sizeof(GLfloat) * 4 * 256, nullptr, GL_DYNAMIC_DRAW);
    glActiveTexture(TextureUnits::ProcTexLUT.Enum());
    glTexBuffer(GL_TEXTURE_BUFFER, GL_RGBA32F, proctex_lut_buffer.handle);

    // Setup the difference LUT for proctex
    proctex_diff_lut.Create();
    state.proctex_diff_lut.texture_buffer = proctex_diff_lut.handle;
    state.Apply();
    proctex_diff_lut_buffer.Create();
    glBindBuffer(GL_TEXTURE_BUFFER, proctex_diff_lut_buffer.handle);
    glBufferData(GL_TEXTURE_BUFFER, sizeof(GLfloat) * 4 * 256, nullptr, GL_DYNAMIC_DRAW);
    glActiveTexture(TextureUnits::ProcTexDiffLUT.Enum());
    glTexBuffer(GL_TEXTURE_BUFFER, GL_RGBA32F, proctex_diff_lut_buffer.handle);

    if (has_ARB_separate_shader_objects) {
        hw_vao.Create();
        hw_vao_enabled_attributes.fill(false);

        stream_buffer = OGLStreamBuffer::MakeBuffer(has_ARB_buffer_storage, GL_ARRAY_BUFFER);
        stream_buffer->Create(STREAM_BUFFER_SIZE, STREAM_BUFFER_SIZE / 2);
        state.draw.vertex_buffer = stream_buffer->GetHandle();

        pipeline.Create();
        vs_input_index_min = 0;
        vs_input_index_max = 0;
        state.draw.program_pipeline = pipeline.handle;
        state.draw.shader_program = 0;
        state.draw.vertex_array = hw_vao.handle;
        state.Apply();

        glBindBuffer(GL_ELEMENT_ARRAY_BUFFER, stream_buffer->GetHandle());

        vs_uniform_buffer.Create();
        glBindBuffer(GL_UNIFORM_BUFFER, vs_uniform_buffer.handle);
        glBufferData(GL_UNIFORM_BUFFER, sizeof(VSUniformData), nullptr, GL_STREAM_COPY);
        glBindBufferBase(GL_UNIFORM_BUFFER, 1, vs_uniform_buffer.handle);

        gs_uniform_buffer.Create();
        glBindBuffer(GL_UNIFORM_BUFFER, gs_uniform_buffer.handle);
        glBufferData(GL_UNIFORM_BUFFER, sizeof(GSUniformData), nullptr, GL_STREAM_COPY);
        glBindBufferBase(GL_UNIFORM_BUFFER, 2, gs_uniform_buffer.handle);

        glBindBuffer(GL_UNIFORM_BUFFER, uniform_buffer.handle);

        vs_default_shader.Create(GLShader::GenerateDefaultVertexShader(true).c_str(), nullptr,
                                 nullptr, {}, true);
        SetShaderUniformBlockBindings(vs_default_shader.handle);
    }

    accelerate_draw = AccelDraw::Disabled;

    glEnable(GL_BLEND);

    // Sync fixed function OpenGL state
    SyncClipEnabled();
    SyncClipCoef();
    SyncCullMode();
    SyncBlendEnabled();
    SyncBlendFuncs();
    SyncBlendColor();
    SyncLogicOp();
    SyncStencilTest();
    SyncDepthTest();
    SyncColorWriteMask();
    SyncStencilWriteMask();
    SyncDepthWriteMask();
}

RasterizerOpenGL::~RasterizerOpenGL() {
    if (stream_buffer != nullptr) {
        state.draw.vertex_buffer = stream_buffer->GetHandle();
        state.Apply();
        stream_buffer->Release();
    }
}

/**
 * This is a helper function to resolve an issue when interpolating opposite quaternions. See below
 * for a detailed description of this issue (yuriks):
 *
 * For any rotation, there are two quaternions Q, and -Q, that represent the same rotation. If you
 * interpolate two quaternions that are opposite, instead of going from one rotation to another
 * using the shortest path, you'll go around the longest path. You can test if two quaternions are
 * opposite by checking if Dot(Q1, Q2) < 0. In that case, you can flip either of them, therefore
 * making Dot(Q1, -Q2) positive.
 *
 * This solution corrects this issue per-vertex before passing the quaternions to OpenGL. This is
 * correct for most cases but can still rotate around the long way sometimes. An implementation
 * which did `lerp(lerp(Q1, Q2), Q3)` (with proper weighting), applying the dot product check
 * between each step would work for those cases at the cost of being more complex to implement.
 *
 * Fortunately however, the 3DS hardware happens to also use this exact same logic to work around
 * these issues, making this basic implementation actually more accurate to the hardware.
 */
static bool AreQuaternionsOpposite(Math::Vec4<Pica::float24> qa, Math::Vec4<Pica::float24> qb) {
    Math::Vec4f a{qa.x.ToFloat32(), qa.y.ToFloat32(), qa.z.ToFloat32(), qa.w.ToFloat32()};
    Math::Vec4f b{qb.x.ToFloat32(), qb.y.ToFloat32(), qb.z.ToFloat32(), qb.w.ToFloat32()};

    return (Math::Dot(a, b) < 0.f);
}

void RasterizerOpenGL::AddTriangle(const Pica::Shader::OutputVertex& v0,
                                   const Pica::Shader::OutputVertex& v1,
                                   const Pica::Shader::OutputVertex& v2) {
    vertex_batch.emplace_back(v0, false);
    vertex_batch.emplace_back(v1, AreQuaternionsOpposite(v0.quat, v1.quat));
    vertex_batch.emplace_back(v2, AreQuaternionsOpposite(v0.quat, v2.quat));
}

static constexpr std::array<GLenum, 4> vs_attrib_types{
    GL_BYTE,          // VertexAttributeFormat::BYTE
    GL_UNSIGNED_BYTE, // VertexAttributeFormat::UBYTE
    GL_SHORT,         // VertexAttributeFormat::SHORT
    GL_FLOAT          // VertexAttributeFormat::FLOAT
};

void RasterizerOpenGL::AnalyzeVertexArray(bool is_indexed) {
    const auto& regs = Pica::g_state.regs;
    const auto& vertex_attributes = regs.pipeline.vertex_attributes;

    // Load input attributes
    const u32 base_address = vertex_attributes.GetPhysicalBaseAddress();

    const auto& index_info = regs.pipeline.index_array;
    const u8* index_address_8 = Memory::GetPhysicalPointer(base_address + index_info.offset);
    const u16* index_address_16 = reinterpret_cast<const u16*>(index_address_8);
    const bool index_u16 = index_info.format != 0;

    u32 vertex_min = regs.pipeline.vertex_offset;
    u32 vertex_max = regs.pipeline.vertex_offset + regs.pipeline.num_vertices - 1;
    if (is_indexed) {
        vertex_min = 0xFFFF;
        vertex_max = 0;
        for (u32 index = 0; index < regs.pipeline.num_vertices; ++index) {
            u32 vertex = index_u16 ? index_address_16[index] : index_address_8[index];
            if (index_u16 && vertex == 0xFFFF) {
                continue;
            }
            vertex_min = std::min(vertex_min, vertex);
            vertex_max = std::max(vertex_max, vertex);
        }
    }
    const u32 vertex_num = vertex_max - vertex_min + 1;
    vs_input_index_min = static_cast<GLint>(vertex_min);
    vs_input_index_max = static_cast<GLint>(vertex_max);

    vs_input_size = 0;
    for (auto& loader : vertex_attributes.attribute_loaders) {
        if (loader.component_count != 0) {
            vs_input_size += loader.byte_count * vertex_num;
        }
    }
}

void RasterizerOpenGL::SetupVertexArray(u8* array_ptr, GLintptr buffer_offset) {
    MICROPROFILE_SCOPE(OpenGL_VAO);
    const auto& regs = Pica::g_state.regs;
    const auto& vertex_attributes = regs.pipeline.vertex_attributes;

    // Load input attributes
    const u32 base_address = vertex_attributes.GetPhysicalBaseAddress();

    state.draw.vertex_array = hw_vao.handle;
    state.draw.vertex_buffer = stream_buffer->GetHandle();
    state.Apply();

    std::array<bool, 16> enable_attributes{};
    ASSERT(vertex_attributes.GetNumTotalAttributes() < 16);

    for (int i = 0; i < 12; ++i) {
        const auto& loader = vertex_attributes.attribute_loaders[i];

        if (!loader.component_count || !loader.byte_count) {
            continue;
        }

        u32 offset = 0;
        for (unsigned comp = 0; comp < loader.component_count && comp < 12; ++comp) {
            int attribute_index = loader.GetComponent(comp);
            if (attribute_index < 12) {
                if (vertex_attributes.GetNumElements(attribute_index) != 0) {
                    offset = Common::AlignUp(
                        offset, vertex_attributes.GetElementSizeInBytes(attribute_index));

                    u32 input_reg =
                        regs.vs.GetRegisterForAttribute(static_cast<u32>(attribute_index));
                    glVertexAttribPointer(input_reg,
                                          vertex_attributes.GetNumElements(attribute_index),
                                          vs_attrib_types[static_cast<size_t>(
                                              vertex_attributes.GetFormat(attribute_index))],
                                          GL_FALSE, static_cast<GLsizei>(loader.byte_count),
                                          reinterpret_cast<GLvoid*>(buffer_offset + offset));
                    enable_attributes[input_reg] = true;

                    offset += vertex_attributes.GetStride(attribute_index);
                }
            } else {
                // Attribute ids 12, 13, 14 and 15 signify 4, 8, 12 and 16-byte paddings,
                // respectively
                offset = Common::AlignUp(offset, 4);
                offset += (attribute_index - 11) * 4;
            }
        }

        PAddr data_addr = vertex_attributes.GetPhysicalBaseAddress() + loader.data_offset +
                          (vs_input_index_min * loader.byte_count);

        const u32 vertex_num = vs_input_index_max - vs_input_index_min + 1;
        u32 data_size = loader.byte_count * vertex_num;

        // TODO: cache this too
        res_cache.FlushRegion(data_addr, data_size, nullptr);
        std::memcpy(array_ptr, Memory::GetPhysicalPointer(data_addr), data_size);

        array_ptr += data_size;
        buffer_offset += data_size;
    }

    for (u32 i = 0; i < 16; ++i) {
        if (enable_attributes[i] != hw_vao_enabled_attributes[i]) {
            if (enable_attributes[i]) {
                glEnableVertexAttribArray(i);
            } else {
                glDisableVertexAttribArray(i);
            }
            hw_vao_enabled_attributes[i] = enable_attributes[i];
        }

        if (vertex_attributes.IsDefaultAttribute(i)) {
            u32 reg = regs.vs.GetRegisterForAttribute(i);
            if (!enable_attributes[reg]) {
                glVertexAttrib4f(reg, Pica::g_state.input_default_attributes.attr[i].x.ToFloat32(),
                                 Pica::g_state.input_default_attributes.attr[i].y.ToFloat32(),
                                 Pica::g_state.input_default_attributes.attr[i].z.ToFloat32(),
                                 Pica::g_state.input_default_attributes.attr[i].w.ToFloat32());
            }
        }
    }
}

void RasterizerOpenGL::SetupVertexShader(VSUniformData* ub_ptr, GLintptr buffer_offset) {
    MICROPROFILE_SCOPE(OpenGL_VS);

    ub_ptr->uniforms.SetFromRegs(Pica::g_state.regs.vs, Pica::g_state.vs);

    GLuint shader;
    const GLShader::PicaVSConfig vs_config(Pica::g_state.regs, Pica::g_state.vs);

    auto map_it = vs_shader_map.find(vs_config);
    if (map_it == vs_shader_map.end()) {
        std::string vs_program = GLShader::GenerateVertexShader(Pica::g_state.vs, vs_config);

        VertexShader& cached_shader = vs_shader_cache[vs_program];
        if (cached_shader.shader.handle == 0) {
            cached_shader.shader.handle =
                GLShader::LoadProgram(vs_program.c_str(), nullptr, nullptr, {}, true);
            SetShaderUniformBlockBindings(cached_shader.shader.handle);
        }
        vs_shader_map[vs_config] = &cached_shader;
        shader = cached_shader.shader.handle;
    } else {
        shader = map_it->second->shader.handle;
    }

    glUseProgramStages(pipeline.handle, GL_VERTEX_SHADER_BIT, shader);
}

void RasterizerOpenGL::SetupGeometryShader(GSUniformData* ub_ptr, GLintptr buffer_offset) {
    MICROPROFILE_SCOPE(OpenGL_GS);
    const auto& regs = Pica::g_state.regs;

    GLuint shader;

    if (regs.pipeline.use_gs == Pica::PipelineRegs::UseGS::No) {
        const GLShader::PicaGSConfigCommon gs_config(regs);
        GeometryShader& cached_shader = gs_default_shaders[gs_config];
        if (cached_shader.shader.handle == 0) {
            cached_shader.shader.handle = GLShader::LoadProgram(
                nullptr, GLShader::GenerateDefaultGeometryShader(gs_config).c_str(), nullptr, {},
                true);
            SetShaderUniformBlockBindings(cached_shader.shader.handle);
        }
        shader = cached_shader.shader.handle;
    } else {
        ub_ptr->uniforms.SetFromRegs(Pica::g_state.regs.gs, Pica::g_state.gs);

        // The uniform b15 is set to true after every geometry shader invocation.
        Pica::g_state.gs.uniforms.b[15] = true;

        const GLShader::PicaGSConfig gs_config(regs, Pica::g_state.gs);

        auto map_it = gs_shader_map.find(gs_config);
        if (map_it == gs_shader_map.end()) {
            std::string gs_program = GLShader::GenerateGeometryShader(Pica::g_state.gs, gs_config);

            GeometryShader& cached_shader = gs_shader_cache[gs_program];
            if (cached_shader.shader.handle == 0) {
                cached_shader.shader.handle =
                    GLShader::LoadProgram(nullptr, gs_program.c_str(), nullptr, {}, true);
                SetShaderUniformBlockBindings(cached_shader.shader.handle);
            }
            gs_shader_map[gs_config] = &cached_shader;
            shader = cached_shader.shader.handle;
        } else {
            shader = map_it->second->shader.handle;
        }
    }

    glUseProgramStages(pipeline.handle, GL_GEOMETRY_SHADER_BIT, shader);
}

bool RasterizerOpenGL::AccelerateDrawBatch(bool is_indexed) {
    if (!has_ARB_separate_shader_objects) {
        LOG_CRITICAL(Render_OpenGL,
                     "GL_ARB_separate_shader_objects extension unsupported, disabling HW shaders");
        Settings::values.hw_shaders = Settings::HwShaders::Off;
        return false;
    }

    const auto& regs = Pica::g_state.regs;
    if (regs.pipeline.use_gs != Pica::PipelineRegs::UseGS::No) {
        if (regs.pipeline.gs_config.mode != Pica::PipelineRegs::GSMode::Point) {
            return false;
        }
        if ((regs.gs.max_input_attribute_index + 1) %
                (regs.pipeline.vs_outmap_total_minus_1_a + 1) !=
            0) {
            return false;
        }
        switch ((regs.gs.max_input_attribute_index + 1) /
                (regs.pipeline.vs_outmap_total_minus_1_a + 1)) {
        case 1: // GL_POINTS
        case 2: // GL_LINES
        case 4: // GL_LINES_ADJACENCY
        case 3: // GL_TRIANGLES
        case 6: // GL_TRIANGLES_ADJACENCY
            break;
        default:
            return false;
        }
    }

    accelerate_draw = is_indexed ? AccelDraw::Indexed : AccelDraw::Arrays;
    DrawTriangles();

    return true;
}

void RasterizerOpenGL::DrawTriangles() {
    if (vertex_batch.empty() && accelerate_draw == AccelDraw::Disabled)
        return;

    MICROPROFILE_SCOPE(OpenGL_Drawing);
    const auto& regs = Pica::g_state.regs;

    const bool has_stencil =
        regs.framebuffer.framebuffer.depth_format == Pica::FramebufferRegs::DepthFormat::D24S8;

    const bool write_color_fb =
        state.color_mask.red_enabled == GL_TRUE || state.color_mask.green_enabled == GL_TRUE ||
        state.color_mask.blue_enabled == GL_TRUE || state.color_mask.alpha_enabled == GL_TRUE;

    const bool write_depth_fb =
        (state.depth.test_enabled && state.depth.write_mask == GL_TRUE) ||
        (has_stencil && state.stencil.test_enabled && state.stencil.write_mask != 0);

    const bool using_color_fb =
        regs.framebuffer.framebuffer.GetColorBufferPhysicalAddress() != 0 && write_color_fb;
    const bool using_depth_fb =
        regs.framebuffer.framebuffer.GetDepthBufferPhysicalAddress() != 0 &&
        (write_depth_fb || regs.framebuffer.output_merger.depth_test_enable != 0 ||
         (has_stencil && state.stencil.test_enabled));

    MathUtil::Rectangle<s32> viewport_rect_unscaled{
        // These registers hold half-width and half-height, so must be multiplied by 2
        regs.rasterizer.viewport_corner.x,  // left
        regs.rasterizer.viewport_corner.y + // top
            static_cast<s32>(Pica::float24::FromRaw(regs.rasterizer.viewport_size_y).ToFloat32() *
                             2),
        regs.rasterizer.viewport_corner.x + // right
            static_cast<s32>(Pica::float24::FromRaw(regs.rasterizer.viewport_size_x).ToFloat32() *
                             2),
        regs.rasterizer.viewport_corner.y // bottom
    };

    Surface color_surface;
    Surface depth_surface;
    MathUtil::Rectangle<u32> surfaces_rect;
    std::tie(color_surface, depth_surface, surfaces_rect) =
        res_cache.GetFramebufferSurfaces(using_color_fb, using_depth_fb, viewport_rect_unscaled);

    const u16 res_scale = color_surface != nullptr
                              ? color_surface->res_scale
                              : (depth_surface == nullptr ? 1u : depth_surface->res_scale);

    MathUtil::Rectangle<u32> draw_rect{
        static_cast<u32>(MathUtil::Clamp<s32>(static_cast<s32>(surfaces_rect.left) +
                                                  viewport_rect_unscaled.left * res_scale,
                                              surfaces_rect.left, surfaces_rect.right)), // Left
        static_cast<u32>(MathUtil::Clamp<s32>(static_cast<s32>(surfaces_rect.bottom) +
                                                  viewport_rect_unscaled.top * res_scale,
                                              surfaces_rect.bottom, surfaces_rect.top)), // Top
        static_cast<u32>(MathUtil::Clamp<s32>(static_cast<s32>(surfaces_rect.left) +
                                                  viewport_rect_unscaled.right * res_scale,
                                              surfaces_rect.left, surfaces_rect.right)), // Right
        static_cast<u32>(MathUtil::Clamp<s32>(static_cast<s32>(surfaces_rect.bottom) +
                                                  viewport_rect_unscaled.bottom * res_scale,
                                              surfaces_rect.bottom, surfaces_rect.top))}; // Bottom

    // Bind the framebuffer surfaces
    state.draw.draw_framebuffer = framebuffer.handle;
    state.Apply();

    glFramebufferTexture2D(GL_DRAW_FRAMEBUFFER, GL_COLOR_ATTACHMENT0, GL_TEXTURE_2D,
                           color_surface != nullptr ? color_surface->texture.handle : 0, 0);
    if (depth_surface != nullptr) {
        if (has_stencil) {
            // attach both depth and stencil
            glFramebufferTexture2D(GL_DRAW_FRAMEBUFFER, GL_DEPTH_STENCIL_ATTACHMENT, GL_TEXTURE_2D,
                                   depth_surface->texture.handle, 0);
        } else {
            // attach depth
            glFramebufferTexture2D(GL_DRAW_FRAMEBUFFER, GL_DEPTH_ATTACHMENT, GL_TEXTURE_2D,
                                   depth_surface->texture.handle, 0);
            // clear stencil attachment
            glFramebufferTexture2D(GL_DRAW_FRAMEBUFFER, GL_STENCIL_ATTACHMENT, GL_TEXTURE_2D, 0, 0);
        }
    } else {
        // clear both depth and stencil attachment
        glFramebufferTexture2D(GL_DRAW_FRAMEBUFFER, GL_DEPTH_STENCIL_ATTACHMENT, GL_TEXTURE_2D, 0,
                               0);
    }

    // Sync the viewport
    state.viewport.x =
        static_cast<GLint>(surfaces_rect.left) + viewport_rect_unscaled.left * res_scale;
    state.viewport.y =
        static_cast<GLint>(surfaces_rect.bottom) + viewport_rect_unscaled.bottom * res_scale;
    state.viewport.width = static_cast<GLsizei>(viewport_rect_unscaled.GetWidth() * res_scale);
    state.viewport.height = static_cast<GLsizei>(viewport_rect_unscaled.GetHeight() * res_scale);

    if (uniform_block_data.data.framebuffer_scale != res_scale) {
        uniform_block_data.data.framebuffer_scale = res_scale;
        uniform_block_data.dirty = true;
    }

    // Scissor checks are window-, not viewport-relative, which means that if the cached texture
    // sub-rect changes, the scissor bounds also need to be updated.
    GLint scissor_x1 =
        static_cast<GLint>(surfaces_rect.left + regs.rasterizer.scissor_test.x1 * res_scale);
    GLint scissor_y1 =
        static_cast<GLint>(surfaces_rect.bottom + regs.rasterizer.scissor_test.y1 * res_scale);
    // x2, y2 have +1 added to cover the entire pixel area, otherwise you might get cracks when
    // scaling or doing multisampling.
    GLint scissor_x2 =
        static_cast<GLint>(surfaces_rect.left + (regs.rasterizer.scissor_test.x2 + 1) * res_scale);
    GLint scissor_y2 = static_cast<GLint>(surfaces_rect.bottom +
                                          (regs.rasterizer.scissor_test.y2 + 1) * res_scale);

    if (uniform_block_data.data.scissor_x1 != scissor_x1 ||
        uniform_block_data.data.scissor_x2 != scissor_x2 ||
        uniform_block_data.data.scissor_y1 != scissor_y1 ||
        uniform_block_data.data.scissor_y2 != scissor_y2) {

        uniform_block_data.data.scissor_x1 = scissor_x1;
        uniform_block_data.data.scissor_x2 = scissor_x2;
        uniform_block_data.data.scissor_y1 = scissor_y1;
        uniform_block_data.data.scissor_y2 = scissor_y2;
        uniform_block_data.dirty = true;
    }

    // Sync and bind the texture surfaces
    const auto pica_textures = regs.texturing.GetTextures();
    for (unsigned texture_index = 0; texture_index < pica_textures.size(); ++texture_index) {
        const auto& texture = pica_textures[texture_index];

        if (texture.enabled) {
            texture_samplers[texture_index].SyncWithConfig(texture.config);
            Surface surface = res_cache.GetTextureSurface(texture);
            if (surface != nullptr) {
                state.texture_units[texture_index].texture_2d = surface->texture.handle;
            } else {
                // Can occur when texture addr is null or its memory is unmapped/invalid
                state.texture_units[texture_index].texture_2d = 0;
            }
        } else {
            state.texture_units[texture_index].texture_2d = 0;
        }
    }

    // Sync and bind the shader
    if (shader_dirty) {
        SetShader();
        shader_dirty = false;
    }

    // Sync the lighting luts
    for (unsigned index = 0; index < uniform_block_data.lut_dirty.size(); index++) {
        if (uniform_block_data.lut_dirty[index]) {
            SyncLightingLUT(index);
            uniform_block_data.lut_dirty[index] = false;
        }
    }

    // Sync the fog lut
    if (uniform_block_data.fog_lut_dirty) {
        SyncFogLUT();
        uniform_block_data.fog_lut_dirty = false;
    }

    // Sync the proctex noise lut
    if (uniform_block_data.proctex_noise_lut_dirty) {
        SyncProcTexNoiseLUT();
        uniform_block_data.proctex_noise_lut_dirty = false;
    }

    // Sync the proctex color map
    if (uniform_block_data.proctex_color_map_dirty) {
        SyncProcTexColorMap();
        uniform_block_data.proctex_color_map_dirty = false;
    }

    // Sync the proctex alpha map
    if (uniform_block_data.proctex_alpha_map_dirty) {
        SyncProcTexAlphaMap();
        uniform_block_data.proctex_alpha_map_dirty = false;
    }

    // Sync the proctex lut
    if (uniform_block_data.proctex_lut_dirty) {
        SyncProcTexLUT();
        uniform_block_data.proctex_lut_dirty = false;
    }

    // Sync the proctex difference lut
    if (uniform_block_data.proctex_diff_lut_dirty) {
        SyncProcTexDiffLUT();
        uniform_block_data.proctex_diff_lut_dirty = false;
    }

    // Sync the uniform data
    if (uniform_block_data.dirty) {
        glBufferSubData(GL_UNIFORM_BUFFER, 0, sizeof(UniformData), &uniform_block_data.data);
        uniform_block_data.dirty = false;
    }

    // Viewport can have negative offsets or larger
    // dimensions than our framebuffer sub-rect.
    // Enable scissor test to prevent drawing
    // outside of the framebuffer region
    state.scissor.enabled = true;
    state.scissor.x = draw_rect.left;
    state.scissor.y = draw_rect.bottom;
    state.scissor.width = draw_rect.GetWidth();
    state.scissor.height = draw_rect.GetHeight();
    state.Apply();

    // Draw the vertex batch
<<<<<<< HEAD
    if (accelerate_draw != AccelDraw::Disabled) {
        GLenum primitive_mode;
        switch (regs.pipeline.triangle_topology) {
        case Pica::PipelineRegs::TriangleTopology::Shader:
        case Pica::PipelineRegs::TriangleTopology::List:
            primitive_mode = GL_TRIANGLES;
            break;
        case Pica::PipelineRegs::TriangleTopology::Fan:
            primitive_mode = GL_TRIANGLE_FAN;
            break;
        case Pica::PipelineRegs::TriangleTopology::Strip:
            primitive_mode = GL_TRIANGLE_STRIP;
            break;
        default:
            UNREACHABLE();
        }

        const bool use_gs = regs.pipeline.use_gs == Pica::PipelineRegs::UseGS::Yes;
        if (use_gs) {
            switch ((regs.gs.max_input_attribute_index + 1) /
                    (regs.pipeline.vs_outmap_total_minus_1_a + 1)) {
            case 1:
                primitive_mode = GL_POINTS;
                break;
            case 2:
                primitive_mode = GL_LINES;
                break;
            case 4:
                primitive_mode = GL_LINES_ADJACENCY;
                break;
            case 3:
                primitive_mode = GL_TRIANGLES;
                break;
            case 6:
                primitive_mode = GL_TRIANGLES_ADJACENCY;
                break;
            default:
                UNREACHABLE();
            }
        }

        const bool is_indexed = accelerate_draw == AccelDraw::Indexed;
        const bool index_u16 = regs.pipeline.index_array.format != 0;
        const size_t index_buffer_size = regs.pipeline.num_vertices * (index_u16 ? 2 : 1);

        AnalyzeVertexArray(is_indexed);
        state.draw.vertex_buffer = stream_buffer->GetHandle();
        state.Apply();

        size_t buffer_size = static_cast<size_t>(vs_input_size);
        if (is_indexed) {
            buffer_size = Common::AlignUp(buffer_size, 4) + index_buffer_size;
        }
        buffer_size += sizeof(VSUniformData);
        if (use_gs) {
            buffer_size += sizeof(GSUniformData);
        }

        size_t ptr_pos = 0;
        u8* buffer_ptr;
        GLintptr buffer_offset;
        std::tie(buffer_ptr, buffer_offset) =
            stream_buffer->Map(static_cast<GLsizeiptr>(buffer_size), 4);

        SetupVertexArray(buffer_ptr, buffer_offset);
        ptr_pos += vs_input_size;

        GLintptr index_buffer_offset = 0;
        if (is_indexed) {
            ptr_pos = Common::AlignUp(ptr_pos, 4);

            const u8* index_data = Memory::GetPhysicalPointer(
                regs.pipeline.vertex_attributes.GetPhysicalBaseAddress() +
                regs.pipeline.index_array.offset);

            std::memcpy(&buffer_ptr[ptr_pos], index_data, index_buffer_size);

            index_buffer_offset = buffer_offset + static_cast<GLintptr>(ptr_pos);
            ptr_pos += index_buffer_size;
        }

        SetupVertexShader(reinterpret_cast<VSUniformData*>(&buffer_ptr[ptr_pos]),
                          buffer_offset + static_cast<GLintptr>(ptr_pos));
        const GLintptr vs_ubo_offset = buffer_offset + static_cast<GLintptr>(ptr_pos);
        ptr_pos += sizeof(VSUniformData);

        SetupGeometryShader(use_gs ? reinterpret_cast<GSUniformData*>(&buffer_ptr[ptr_pos])
                                   : nullptr,
                            buffer_offset + static_cast<GLintptr>(ptr_pos));
        const GLintptr gs_ubo_offset = buffer_offset + static_cast<GLintptr>(ptr_pos);

        stream_buffer->Unmap();

        const auto copy_buffer = [&](GLuint handle, GLintptr offset, GLsizeiptr size) {
            if (has_ARB_direct_state_access) {
                glCopyNamedBufferSubData(stream_buffer->GetHandle(), handle, offset, 0, size);
            } else {
                glBindBuffer(GL_COPY_WRITE_BUFFER, handle);
                glCopyBufferSubData(GL_ARRAY_BUFFER, GL_COPY_WRITE_BUFFER, offset, 0, size);
            }
        };

        copy_buffer(vs_uniform_buffer.handle, vs_ubo_offset, sizeof(VSUniformData));
        if (use_gs) {
            copy_buffer(gs_uniform_buffer.handle, gs_ubo_offset, sizeof(GSUniformData));
        }

        glUseProgramStages(pipeline.handle, GL_FRAGMENT_SHADER_BIT, current_shader->shader.handle);

        if (is_indexed) {
            glDrawRangeElementsBaseVertex(
                primitive_mode, vs_input_index_min, vs_input_index_max, regs.pipeline.num_vertices,
                index_u16 ? GL_UNSIGNED_SHORT : GL_UNSIGNED_BYTE,
                reinterpret_cast<const void*>(index_buffer_offset), -vs_input_index_min);
        } else {
            glDrawArrays(primitive_mode, 0, regs.pipeline.num_vertices);
        }
    } else {
        state.draw.vertex_array = sw_vao.handle;
        state.draw.vertex_buffer = vertex_buffer->GetHandle();
        if (has_ARB_separate_shader_objects) {
            glUseProgramStages(pipeline.handle, GL_VERTEX_SHADER_BIT, vs_default_shader.handle);
            glUseProgramStages(pipeline.handle, GL_GEOMETRY_SHADER_BIT, 0);
            glUseProgramStages(pipeline.handle, GL_FRAGMENT_SHADER_BIT,
                               current_shader->shader.handle);
        } else {
            state.draw.shader_program = current_shader->shader.handle;
        }
        state.Apply();

        size_t max_vertices = 3 * (VERTEX_BUFFER_SIZE / (3 * sizeof(HardwareVertex)));
        for (size_t base_vertex = 0; base_vertex < vertex_batch.size();
             base_vertex += max_vertices) {
            size_t vertices = std::min(max_vertices, vertex_batch.size() - base_vertex);
            size_t vertex_size = vertices * sizeof(HardwareVertex);
            auto map = vertex_buffer->Map(vertex_size, 1);
            memcpy(map.first, vertex_batch.data() + base_vertex, vertex_size);
            vertex_buffer->Unmap();
            glDrawArrays(GL_TRIANGLES, map.second / sizeof(HardwareVertex), (GLsizei)vertices);
        }
=======
    size_t max_vertices = 3 * (vertex_buffer.GetSize() / (3 * sizeof(HardwareVertex)));
    for (size_t base_vertex = 0; base_vertex < vertex_batch.size(); base_vertex += max_vertices) {
        size_t vertices = std::min(max_vertices, vertex_batch.size() - base_vertex);
        size_t vertex_size = vertices * sizeof(HardwareVertex);
        u8* vbo;
        GLintptr offset;
        std::tie(vbo, offset, std::ignore) = vertex_buffer.Map(vertex_size);
        memcpy(vbo, vertex_batch.data() + base_vertex, vertex_size);
        vertex_buffer.Unmap(vertex_size);
        glDrawArrays(GL_TRIANGLES, offset / sizeof(HardwareVertex), (GLsizei)vertices);
>>>>>>> b64fd052
    }

    // Disable scissor test
    state.scissor.enabled = false;

    vertex_batch.clear();
    accelerate_draw = AccelDraw::Disabled;

    // Unbind textures for potential future use as framebuffer attachments
    for (unsigned texture_index = 0; texture_index < pica_textures.size(); ++texture_index) {
        state.texture_units[texture_index].texture_2d = 0;
    }
    state.Apply();

    // Mark framebuffer surfaces as dirty
    MathUtil::Rectangle<u32> draw_rect_unscaled{
        draw_rect.left / res_scale, draw_rect.top / res_scale, draw_rect.right / res_scale,
        draw_rect.bottom / res_scale};

    if (color_surface != nullptr && write_color_fb) {
        auto interval = color_surface->GetSubRectInterval(draw_rect_unscaled);
        res_cache.InvalidateRegion(boost::icl::first(interval), boost::icl::length(interval),
                                   color_surface);
    }
    if (depth_surface != nullptr && write_depth_fb) {
        auto interval = depth_surface->GetSubRectInterval(draw_rect_unscaled);
        res_cache.InvalidateRegion(boost::icl::first(interval), boost::icl::length(interval),
                                   depth_surface);
    }
}

void RasterizerOpenGL::NotifyPicaRegisterChanged(u32 id) {
    const auto& regs = Pica::g_state.regs;

    switch (id) {
    // Culling
    case PICA_REG_INDEX(rasterizer.cull_mode):
        SyncCullMode();
        break;

    // Clipping plane
    case PICA_REG_INDEX(rasterizer.clip_enable):
        SyncClipEnabled();
        break;

    case PICA_REG_INDEX_WORKAROUND(rasterizer.clip_coef[0], 0x48):
    case PICA_REG_INDEX_WORKAROUND(rasterizer.clip_coef[1], 0x49):
    case PICA_REG_INDEX_WORKAROUND(rasterizer.clip_coef[2], 0x4a):
    case PICA_REG_INDEX_WORKAROUND(rasterizer.clip_coef[3], 0x4b):
        SyncClipCoef();
        break;

    // Depth modifiers
    case PICA_REG_INDEX(rasterizer.viewport_depth_range):
        SyncDepthScale();
        break;
    case PICA_REG_INDEX(rasterizer.viewport_depth_near_plane):
        SyncDepthOffset();
        break;

    // Depth buffering
    case PICA_REG_INDEX(rasterizer.depthmap_enable):
        shader_dirty = true;
        break;

    // Blending
    case PICA_REG_INDEX(framebuffer.output_merger.alphablend_enable):
        SyncBlendEnabled();
        break;
    case PICA_REG_INDEX(framebuffer.output_merger.alpha_blending):
        SyncBlendFuncs();
        break;
    case PICA_REG_INDEX(framebuffer.output_merger.blend_const):
        SyncBlendColor();
        break;

    // Fog state
    case PICA_REG_INDEX(texturing.fog_color):
        SyncFogColor();
        break;
    case PICA_REG_INDEX_WORKAROUND(texturing.fog_lut_data[0], 0xe8):
    case PICA_REG_INDEX_WORKAROUND(texturing.fog_lut_data[1], 0xe9):
    case PICA_REG_INDEX_WORKAROUND(texturing.fog_lut_data[2], 0xea):
    case PICA_REG_INDEX_WORKAROUND(texturing.fog_lut_data[3], 0xeb):
    case PICA_REG_INDEX_WORKAROUND(texturing.fog_lut_data[4], 0xec):
    case PICA_REG_INDEX_WORKAROUND(texturing.fog_lut_data[5], 0xed):
    case PICA_REG_INDEX_WORKAROUND(texturing.fog_lut_data[6], 0xee):
    case PICA_REG_INDEX_WORKAROUND(texturing.fog_lut_data[7], 0xef):
        uniform_block_data.fog_lut_dirty = true;
        break;

    // ProcTex state
    case PICA_REG_INDEX(texturing.proctex):
    case PICA_REG_INDEX(texturing.proctex_lut):
    case PICA_REG_INDEX(texturing.proctex_lut_offset):
        shader_dirty = true;
        break;

    case PICA_REG_INDEX(texturing.proctex_noise_u):
    case PICA_REG_INDEX(texturing.proctex_noise_v):
    case PICA_REG_INDEX(texturing.proctex_noise_frequency):
        SyncProcTexNoise();
        break;

    case PICA_REG_INDEX_WORKAROUND(texturing.proctex_lut_data[0], 0xb0):
    case PICA_REG_INDEX_WORKAROUND(texturing.proctex_lut_data[1], 0xb1):
    case PICA_REG_INDEX_WORKAROUND(texturing.proctex_lut_data[2], 0xb2):
    case PICA_REG_INDEX_WORKAROUND(texturing.proctex_lut_data[3], 0xb3):
    case PICA_REG_INDEX_WORKAROUND(texturing.proctex_lut_data[4], 0xb4):
    case PICA_REG_INDEX_WORKAROUND(texturing.proctex_lut_data[5], 0xb5):
    case PICA_REG_INDEX_WORKAROUND(texturing.proctex_lut_data[6], 0xb6):
    case PICA_REG_INDEX_WORKAROUND(texturing.proctex_lut_data[7], 0xb7):
        using Pica::TexturingRegs;
        switch (regs.texturing.proctex_lut_config.ref_table.Value()) {
        case TexturingRegs::ProcTexLutTable::Noise:
            uniform_block_data.proctex_noise_lut_dirty = true;
            break;
        case TexturingRegs::ProcTexLutTable::ColorMap:
            uniform_block_data.proctex_color_map_dirty = true;
            break;
        case TexturingRegs::ProcTexLutTable::AlphaMap:
            uniform_block_data.proctex_alpha_map_dirty = true;
            break;
        case TexturingRegs::ProcTexLutTable::Color:
            uniform_block_data.proctex_lut_dirty = true;
            break;
        case TexturingRegs::ProcTexLutTable::ColorDiff:
            uniform_block_data.proctex_diff_lut_dirty = true;
            break;
        }
        break;

    // Alpha test
    case PICA_REG_INDEX(framebuffer.output_merger.alpha_test):
        SyncAlphaTest();
        shader_dirty = true;
        break;

    // Sync GL stencil test + stencil write mask
    // (Pica stencil test function register also contains a stencil write mask)
    case PICA_REG_INDEX(framebuffer.output_merger.stencil_test.raw_func):
        SyncStencilTest();
        SyncStencilWriteMask();
        break;
    case PICA_REG_INDEX(framebuffer.output_merger.stencil_test.raw_op):
    case PICA_REG_INDEX(framebuffer.framebuffer.depth_format):
        SyncStencilTest();
        break;

    // Sync GL depth test + depth and color write mask
    // (Pica depth test function register also contains a depth and color write mask)
    case PICA_REG_INDEX(framebuffer.output_merger.depth_test_enable):
        SyncDepthTest();
        SyncDepthWriteMask();
        SyncColorWriteMask();
        break;

    // Sync GL depth and stencil write mask
    // (This is a dedicated combined depth / stencil write-enable register)
    case PICA_REG_INDEX(framebuffer.framebuffer.allow_depth_stencil_write):
        SyncDepthWriteMask();
        SyncStencilWriteMask();
        break;

    // Sync GL color write mask
    // (This is a dedicated color write-enable register)
    case PICA_REG_INDEX(framebuffer.framebuffer.allow_color_write):
        SyncColorWriteMask();
        break;

    // Scissor test
    case PICA_REG_INDEX(rasterizer.scissor_test.mode):
        shader_dirty = true;
        break;

    // Logic op
    case PICA_REG_INDEX(framebuffer.output_merger.logic_op):
        SyncLogicOp();
        break;

    case PICA_REG_INDEX(texturing.main_config):
        shader_dirty = true;
        break;

    // Texture 0 type
    case PICA_REG_INDEX(texturing.texture0.type):
        shader_dirty = true;
        break;

    // TEV stages
    // (This also syncs fog_mode and fog_flip which are part of tev_combiner_buffer_input)
    case PICA_REG_INDEX(texturing.tev_stage0.color_source1):
    case PICA_REG_INDEX(texturing.tev_stage0.color_modifier1):
    case PICA_REG_INDEX(texturing.tev_stage0.color_op):
    case PICA_REG_INDEX(texturing.tev_stage0.color_scale):
    case PICA_REG_INDEX(texturing.tev_stage1.color_source1):
    case PICA_REG_INDEX(texturing.tev_stage1.color_modifier1):
    case PICA_REG_INDEX(texturing.tev_stage1.color_op):
    case PICA_REG_INDEX(texturing.tev_stage1.color_scale):
    case PICA_REG_INDEX(texturing.tev_stage2.color_source1):
    case PICA_REG_INDEX(texturing.tev_stage2.color_modifier1):
    case PICA_REG_INDEX(texturing.tev_stage2.color_op):
    case PICA_REG_INDEX(texturing.tev_stage2.color_scale):
    case PICA_REG_INDEX(texturing.tev_stage3.color_source1):
    case PICA_REG_INDEX(texturing.tev_stage3.color_modifier1):
    case PICA_REG_INDEX(texturing.tev_stage3.color_op):
    case PICA_REG_INDEX(texturing.tev_stage3.color_scale):
    case PICA_REG_INDEX(texturing.tev_stage4.color_source1):
    case PICA_REG_INDEX(texturing.tev_stage4.color_modifier1):
    case PICA_REG_INDEX(texturing.tev_stage4.color_op):
    case PICA_REG_INDEX(texturing.tev_stage4.color_scale):
    case PICA_REG_INDEX(texturing.tev_stage5.color_source1):
    case PICA_REG_INDEX(texturing.tev_stage5.color_modifier1):
    case PICA_REG_INDEX(texturing.tev_stage5.color_op):
    case PICA_REG_INDEX(texturing.tev_stage5.color_scale):
    case PICA_REG_INDEX(texturing.tev_combiner_buffer_input):
        shader_dirty = true;
        break;
    case PICA_REG_INDEX(texturing.tev_stage0.const_r):
        SyncTevConstColor(0, regs.texturing.tev_stage0);
        break;
    case PICA_REG_INDEX(texturing.tev_stage1.const_r):
        SyncTevConstColor(1, regs.texturing.tev_stage1);
        break;
    case PICA_REG_INDEX(texturing.tev_stage2.const_r):
        SyncTevConstColor(2, regs.texturing.tev_stage2);
        break;
    case PICA_REG_INDEX(texturing.tev_stage3.const_r):
        SyncTevConstColor(3, regs.texturing.tev_stage3);
        break;
    case PICA_REG_INDEX(texturing.tev_stage4.const_r):
        SyncTevConstColor(4, regs.texturing.tev_stage4);
        break;
    case PICA_REG_INDEX(texturing.tev_stage5.const_r):
        SyncTevConstColor(5, regs.texturing.tev_stage5);
        break;

    // TEV combiner buffer color
    case PICA_REG_INDEX(texturing.tev_combiner_buffer_color):
        SyncCombinerColor();
        break;

    // Fragment lighting switches
    case PICA_REG_INDEX(lighting.disable):
    case PICA_REG_INDEX(lighting.max_light_index):
    case PICA_REG_INDEX(lighting.config0):
    case PICA_REG_INDEX(lighting.config1):
    case PICA_REG_INDEX(lighting.abs_lut_input):
    case PICA_REG_INDEX(lighting.lut_input):
    case PICA_REG_INDEX(lighting.lut_scale):
    case PICA_REG_INDEX(lighting.light_enable):
        break;

    // Fragment lighting specular 0 color
    case PICA_REG_INDEX_WORKAROUND(lighting.light[0].specular_0, 0x140 + 0 * 0x10):
        SyncLightSpecular0(0);
        break;
    case PICA_REG_INDEX_WORKAROUND(lighting.light[1].specular_0, 0x140 + 1 * 0x10):
        SyncLightSpecular0(1);
        break;
    case PICA_REG_INDEX_WORKAROUND(lighting.light[2].specular_0, 0x140 + 2 * 0x10):
        SyncLightSpecular0(2);
        break;
    case PICA_REG_INDEX_WORKAROUND(lighting.light[3].specular_0, 0x140 + 3 * 0x10):
        SyncLightSpecular0(3);
        break;
    case PICA_REG_INDEX_WORKAROUND(lighting.light[4].specular_0, 0x140 + 4 * 0x10):
        SyncLightSpecular0(4);
        break;
    case PICA_REG_INDEX_WORKAROUND(lighting.light[5].specular_0, 0x140 + 5 * 0x10):
        SyncLightSpecular0(5);
        break;
    case PICA_REG_INDEX_WORKAROUND(lighting.light[6].specular_0, 0x140 + 6 * 0x10):
        SyncLightSpecular0(6);
        break;
    case PICA_REG_INDEX_WORKAROUND(lighting.light[7].specular_0, 0x140 + 7 * 0x10):
        SyncLightSpecular0(7);
        break;

    // Fragment lighting specular 1 color
    case PICA_REG_INDEX_WORKAROUND(lighting.light[0].specular_1, 0x141 + 0 * 0x10):
        SyncLightSpecular1(0);
        break;
    case PICA_REG_INDEX_WORKAROUND(lighting.light[1].specular_1, 0x141 + 1 * 0x10):
        SyncLightSpecular1(1);
        break;
    case PICA_REG_INDEX_WORKAROUND(lighting.light[2].specular_1, 0x141 + 2 * 0x10):
        SyncLightSpecular1(2);
        break;
    case PICA_REG_INDEX_WORKAROUND(lighting.light[3].specular_1, 0x141 + 3 * 0x10):
        SyncLightSpecular1(3);
        break;
    case PICA_REG_INDEX_WORKAROUND(lighting.light[4].specular_1, 0x141 + 4 * 0x10):
        SyncLightSpecular1(4);
        break;
    case PICA_REG_INDEX_WORKAROUND(lighting.light[5].specular_1, 0x141 + 5 * 0x10):
        SyncLightSpecular1(5);
        break;
    case PICA_REG_INDEX_WORKAROUND(lighting.light[6].specular_1, 0x141 + 6 * 0x10):
        SyncLightSpecular1(6);
        break;
    case PICA_REG_INDEX_WORKAROUND(lighting.light[7].specular_1, 0x141 + 7 * 0x10):
        SyncLightSpecular1(7);
        break;

    // Fragment lighting diffuse color
    case PICA_REG_INDEX_WORKAROUND(lighting.light[0].diffuse, 0x142 + 0 * 0x10):
        SyncLightDiffuse(0);
        break;
    case PICA_REG_INDEX_WORKAROUND(lighting.light[1].diffuse, 0x142 + 1 * 0x10):
        SyncLightDiffuse(1);
        break;
    case PICA_REG_INDEX_WORKAROUND(lighting.light[2].diffuse, 0x142 + 2 * 0x10):
        SyncLightDiffuse(2);
        break;
    case PICA_REG_INDEX_WORKAROUND(lighting.light[3].diffuse, 0x142 + 3 * 0x10):
        SyncLightDiffuse(3);
        break;
    case PICA_REG_INDEX_WORKAROUND(lighting.light[4].diffuse, 0x142 + 4 * 0x10):
        SyncLightDiffuse(4);
        break;
    case PICA_REG_INDEX_WORKAROUND(lighting.light[5].diffuse, 0x142 + 5 * 0x10):
        SyncLightDiffuse(5);
        break;
    case PICA_REG_INDEX_WORKAROUND(lighting.light[6].diffuse, 0x142 + 6 * 0x10):
        SyncLightDiffuse(6);
        break;
    case PICA_REG_INDEX_WORKAROUND(lighting.light[7].diffuse, 0x142 + 7 * 0x10):
        SyncLightDiffuse(7);
        break;

    // Fragment lighting ambient color
    case PICA_REG_INDEX_WORKAROUND(lighting.light[0].ambient, 0x143 + 0 * 0x10):
        SyncLightAmbient(0);
        break;
    case PICA_REG_INDEX_WORKAROUND(lighting.light[1].ambient, 0x143 + 1 * 0x10):
        SyncLightAmbient(1);
        break;
    case PICA_REG_INDEX_WORKAROUND(lighting.light[2].ambient, 0x143 + 2 * 0x10):
        SyncLightAmbient(2);
        break;
    case PICA_REG_INDEX_WORKAROUND(lighting.light[3].ambient, 0x143 + 3 * 0x10):
        SyncLightAmbient(3);
        break;
    case PICA_REG_INDEX_WORKAROUND(lighting.light[4].ambient, 0x143 + 4 * 0x10):
        SyncLightAmbient(4);
        break;
    case PICA_REG_INDEX_WORKAROUND(lighting.light[5].ambient, 0x143 + 5 * 0x10):
        SyncLightAmbient(5);
        break;
    case PICA_REG_INDEX_WORKAROUND(lighting.light[6].ambient, 0x143 + 6 * 0x10):
        SyncLightAmbient(6);
        break;
    case PICA_REG_INDEX_WORKAROUND(lighting.light[7].ambient, 0x143 + 7 * 0x10):
        SyncLightAmbient(7);
        break;

    // Fragment lighting position
    case PICA_REG_INDEX_WORKAROUND(lighting.light[0].x, 0x144 + 0 * 0x10):
    case PICA_REG_INDEX_WORKAROUND(lighting.light[0].z, 0x145 + 0 * 0x10):
        SyncLightPosition(0);
        break;
    case PICA_REG_INDEX_WORKAROUND(lighting.light[1].x, 0x144 + 1 * 0x10):
    case PICA_REG_INDEX_WORKAROUND(lighting.light[1].z, 0x145 + 1 * 0x10):
        SyncLightPosition(1);
        break;
    case PICA_REG_INDEX_WORKAROUND(lighting.light[2].x, 0x144 + 2 * 0x10):
    case PICA_REG_INDEX_WORKAROUND(lighting.light[2].z, 0x145 + 2 * 0x10):
        SyncLightPosition(2);
        break;
    case PICA_REG_INDEX_WORKAROUND(lighting.light[3].x, 0x144 + 3 * 0x10):
    case PICA_REG_INDEX_WORKAROUND(lighting.light[3].z, 0x145 + 3 * 0x10):
        SyncLightPosition(3);
        break;
    case PICA_REG_INDEX_WORKAROUND(lighting.light[4].x, 0x144 + 4 * 0x10):
    case PICA_REG_INDEX_WORKAROUND(lighting.light[4].z, 0x145 + 4 * 0x10):
        SyncLightPosition(4);
        break;
    case PICA_REG_INDEX_WORKAROUND(lighting.light[5].x, 0x144 + 5 * 0x10):
    case PICA_REG_INDEX_WORKAROUND(lighting.light[5].z, 0x145 + 5 * 0x10):
        SyncLightPosition(5);
        break;
    case PICA_REG_INDEX_WORKAROUND(lighting.light[6].x, 0x144 + 6 * 0x10):
    case PICA_REG_INDEX_WORKAROUND(lighting.light[6].z, 0x145 + 6 * 0x10):
        SyncLightPosition(6);
        break;
    case PICA_REG_INDEX_WORKAROUND(lighting.light[7].x, 0x144 + 7 * 0x10):
    case PICA_REG_INDEX_WORKAROUND(lighting.light[7].z, 0x145 + 7 * 0x10):
        SyncLightPosition(7);
        break;

    // Fragment spot lighting direction
    case PICA_REG_INDEX_WORKAROUND(lighting.light[0].spot_x, 0x146 + 0 * 0x10):
    case PICA_REG_INDEX_WORKAROUND(lighting.light[0].spot_z, 0x147 + 0 * 0x10):
        SyncLightSpotDirection(0);
        break;
    case PICA_REG_INDEX_WORKAROUND(lighting.light[1].spot_x, 0x146 + 1 * 0x10):
    case PICA_REG_INDEX_WORKAROUND(lighting.light[1].spot_z, 0x147 + 1 * 0x10):
        SyncLightSpotDirection(1);
        break;
    case PICA_REG_INDEX_WORKAROUND(lighting.light[2].spot_x, 0x146 + 2 * 0x10):
    case PICA_REG_INDEX_WORKAROUND(lighting.light[2].spot_z, 0x147 + 2 * 0x10):
        SyncLightSpotDirection(2);
        break;
    case PICA_REG_INDEX_WORKAROUND(lighting.light[3].spot_x, 0x146 + 3 * 0x10):
    case PICA_REG_INDEX_WORKAROUND(lighting.light[3].spot_z, 0x147 + 3 * 0x10):
        SyncLightSpotDirection(3);
        break;
    case PICA_REG_INDEX_WORKAROUND(lighting.light[4].spot_x, 0x146 + 4 * 0x10):
    case PICA_REG_INDEX_WORKAROUND(lighting.light[4].spot_z, 0x147 + 4 * 0x10):
        SyncLightSpotDirection(4);
        break;
    case PICA_REG_INDEX_WORKAROUND(lighting.light[5].spot_x, 0x146 + 5 * 0x10):
    case PICA_REG_INDEX_WORKAROUND(lighting.light[5].spot_z, 0x147 + 5 * 0x10):
        SyncLightSpotDirection(5);
        break;
    case PICA_REG_INDEX_WORKAROUND(lighting.light[6].spot_x, 0x146 + 6 * 0x10):
    case PICA_REG_INDEX_WORKAROUND(lighting.light[6].spot_z, 0x147 + 6 * 0x10):
        SyncLightSpotDirection(6);
        break;
    case PICA_REG_INDEX_WORKAROUND(lighting.light[7].spot_x, 0x146 + 7 * 0x10):
    case PICA_REG_INDEX_WORKAROUND(lighting.light[7].spot_z, 0x147 + 7 * 0x10):
        SyncLightSpotDirection(7);
        break;

    // Fragment lighting light source config
    case PICA_REG_INDEX_WORKAROUND(lighting.light[0].config, 0x149 + 0 * 0x10):
    case PICA_REG_INDEX_WORKAROUND(lighting.light[1].config, 0x149 + 1 * 0x10):
    case PICA_REG_INDEX_WORKAROUND(lighting.light[2].config, 0x149 + 2 * 0x10):
    case PICA_REG_INDEX_WORKAROUND(lighting.light[3].config, 0x149 + 3 * 0x10):
    case PICA_REG_INDEX_WORKAROUND(lighting.light[4].config, 0x149 + 4 * 0x10):
    case PICA_REG_INDEX_WORKAROUND(lighting.light[5].config, 0x149 + 5 * 0x10):
    case PICA_REG_INDEX_WORKAROUND(lighting.light[6].config, 0x149 + 6 * 0x10):
    case PICA_REG_INDEX_WORKAROUND(lighting.light[7].config, 0x149 + 7 * 0x10):
        shader_dirty = true;
        break;

    // Fragment lighting distance attenuation bias
    case PICA_REG_INDEX_WORKAROUND(lighting.light[0].dist_atten_bias, 0x014A + 0 * 0x10):
        SyncLightDistanceAttenuationBias(0);
        break;
    case PICA_REG_INDEX_WORKAROUND(lighting.light[1].dist_atten_bias, 0x014A + 1 * 0x10):
        SyncLightDistanceAttenuationBias(1);
        break;
    case PICA_REG_INDEX_WORKAROUND(lighting.light[2].dist_atten_bias, 0x014A + 2 * 0x10):
        SyncLightDistanceAttenuationBias(2);
        break;
    case PICA_REG_INDEX_WORKAROUND(lighting.light[3].dist_atten_bias, 0x014A + 3 * 0x10):
        SyncLightDistanceAttenuationBias(3);
        break;
    case PICA_REG_INDEX_WORKAROUND(lighting.light[4].dist_atten_bias, 0x014A + 4 * 0x10):
        SyncLightDistanceAttenuationBias(4);
        break;
    case PICA_REG_INDEX_WORKAROUND(lighting.light[5].dist_atten_bias, 0x014A + 5 * 0x10):
        SyncLightDistanceAttenuationBias(5);
        break;
    case PICA_REG_INDEX_WORKAROUND(lighting.light[6].dist_atten_bias, 0x014A + 6 * 0x10):
        SyncLightDistanceAttenuationBias(6);
        break;
    case PICA_REG_INDEX_WORKAROUND(lighting.light[7].dist_atten_bias, 0x014A + 7 * 0x10):
        SyncLightDistanceAttenuationBias(7);
        break;

    // Fragment lighting distance attenuation scale
    case PICA_REG_INDEX_WORKAROUND(lighting.light[0].dist_atten_scale, 0x014B + 0 * 0x10):
        SyncLightDistanceAttenuationScale(0);
        break;
    case PICA_REG_INDEX_WORKAROUND(lighting.light[1].dist_atten_scale, 0x014B + 1 * 0x10):
        SyncLightDistanceAttenuationScale(1);
        break;
    case PICA_REG_INDEX_WORKAROUND(lighting.light[2].dist_atten_scale, 0x014B + 2 * 0x10):
        SyncLightDistanceAttenuationScale(2);
        break;
    case PICA_REG_INDEX_WORKAROUND(lighting.light[3].dist_atten_scale, 0x014B + 3 * 0x10):
        SyncLightDistanceAttenuationScale(3);
        break;
    case PICA_REG_INDEX_WORKAROUND(lighting.light[4].dist_atten_scale, 0x014B + 4 * 0x10):
        SyncLightDistanceAttenuationScale(4);
        break;
    case PICA_REG_INDEX_WORKAROUND(lighting.light[5].dist_atten_scale, 0x014B + 5 * 0x10):
        SyncLightDistanceAttenuationScale(5);
        break;
    case PICA_REG_INDEX_WORKAROUND(lighting.light[6].dist_atten_scale, 0x014B + 6 * 0x10):
        SyncLightDistanceAttenuationScale(6);
        break;
    case PICA_REG_INDEX_WORKAROUND(lighting.light[7].dist_atten_scale, 0x014B + 7 * 0x10):
        SyncLightDistanceAttenuationScale(7);
        break;

    // Fragment lighting global ambient color (emission + ambient * ambient)
    case PICA_REG_INDEX_WORKAROUND(lighting.global_ambient, 0x1c0):
        SyncGlobalAmbient();
        break;

    // Fragment lighting lookup tables
    case PICA_REG_INDEX_WORKAROUND(lighting.lut_data[0], 0x1c8):
    case PICA_REG_INDEX_WORKAROUND(lighting.lut_data[1], 0x1c9):
    case PICA_REG_INDEX_WORKAROUND(lighting.lut_data[2], 0x1ca):
    case PICA_REG_INDEX_WORKAROUND(lighting.lut_data[3], 0x1cb):
    case PICA_REG_INDEX_WORKAROUND(lighting.lut_data[4], 0x1cc):
    case PICA_REG_INDEX_WORKAROUND(lighting.lut_data[5], 0x1cd):
    case PICA_REG_INDEX_WORKAROUND(lighting.lut_data[6], 0x1ce):
    case PICA_REG_INDEX_WORKAROUND(lighting.lut_data[7], 0x1cf): {
        auto& lut_config = regs.lighting.lut_config;
        uniform_block_data.lut_dirty[lut_config.type] = true;
        break;
    }
    }
}

void RasterizerOpenGL::FlushAll() {
    MICROPROFILE_SCOPE(OpenGL_CacheManagement);
    res_cache.FlushAll();
}

void RasterizerOpenGL::FlushRegion(PAddr addr, u32 size) {
    MICROPROFILE_SCOPE(OpenGL_CacheManagement);
    res_cache.FlushRegion(addr, size);
}

void RasterizerOpenGL::InvalidateRegion(PAddr addr, u32 size) {
    MICROPROFILE_SCOPE(OpenGL_CacheManagement);
    res_cache.InvalidateRegion(addr, size, nullptr);
}

void RasterizerOpenGL::FlushAndInvalidateRegion(PAddr addr, u32 size) {
    MICROPROFILE_SCOPE(OpenGL_CacheManagement);
    res_cache.FlushRegion(addr, size);
    res_cache.InvalidateRegion(addr, size, nullptr);
}

bool RasterizerOpenGL::AccelerateDisplayTransfer(const GPU::Regs::DisplayTransferConfig& config) {
    MICROPROFILE_SCOPE(OpenGL_Blits);

    SurfaceParams src_params;
    src_params.addr = config.GetPhysicalInputAddress();
    src_params.width = config.output_width;
    src_params.stride = config.input_width;
    src_params.height = config.output_height;
    src_params.is_tiled = !config.input_linear;
    src_params.pixel_format = SurfaceParams::PixelFormatFromGPUPixelFormat(config.input_format);
    src_params.UpdateParams();

    SurfaceParams dst_params;
    dst_params.addr = config.GetPhysicalOutputAddress();
    dst_params.width = config.scaling != config.NoScale ? config.output_width.Value() / 2
                                                        : config.output_width.Value();
    dst_params.height = config.scaling == config.ScaleXY ? config.output_height.Value() / 2
                                                         : config.output_height.Value();
    dst_params.is_tiled = config.input_linear != config.dont_swizzle;
    dst_params.pixel_format = SurfaceParams::PixelFormatFromGPUPixelFormat(config.output_format);
    dst_params.UpdateParams();

    MathUtil::Rectangle<u32> src_rect;
    Surface src_surface;
    std::tie(src_surface, src_rect) =
        res_cache.GetSurfaceSubRect(src_params, ScaleMatch::Ignore, true);
    if (src_surface == nullptr)
        return false;

    dst_params.res_scale = src_surface->res_scale;

    MathUtil::Rectangle<u32> dst_rect;
    Surface dst_surface;
    std::tie(dst_surface, dst_rect) =
        res_cache.GetSurfaceSubRect(dst_params, ScaleMatch::Upscale, false);
    if (dst_surface == nullptr)
        return false;

    if (src_surface->is_tiled != dst_surface->is_tiled)
        std::swap(src_rect.top, src_rect.bottom);

    if (config.flip_vertically)
        std::swap(src_rect.top, src_rect.bottom);

    if (!res_cache.BlitSurfaces(src_surface, src_rect, dst_surface, dst_rect))
        return false;

    res_cache.InvalidateRegion(dst_params.addr, dst_params.size, dst_surface);
    return true;
}

bool RasterizerOpenGL::AccelerateTextureCopy(const GPU::Regs::DisplayTransferConfig& config) {
    u32 copy_size = Common::AlignDown(config.texture_copy.size, 16);
    if (copy_size == 0) {
        return false;
    }

    u32 input_gap = config.texture_copy.input_gap * 16;
    u32 input_width = config.texture_copy.input_width * 16;
    if (input_width == 0 && input_gap != 0) {
        return false;
    }
    if (input_gap == 0 || input_width >= copy_size) {
        input_width = copy_size;
        input_gap = 0;
    }
    if (copy_size % input_width != 0) {
        return false;
    }

    u32 output_gap = config.texture_copy.output_gap * 16;
    u32 output_width = config.texture_copy.output_width * 16;
    if (output_width == 0 && output_gap != 0) {
        return false;
    }
    if (output_gap == 0 || output_width >= copy_size) {
        output_width = copy_size;
        output_gap = 0;
    }
    if (copy_size % output_width != 0) {
        return false;
    }

    SurfaceParams src_params;
    src_params.addr = config.GetPhysicalInputAddress();
    src_params.stride = input_width + input_gap; // stride in bytes
    src_params.width = input_width;              // width in bytes
    src_params.height = copy_size / input_width;
    src_params.size = ((src_params.height - 1) * src_params.stride) + src_params.width;
    src_params.end = src_params.addr + src_params.size;

    MathUtil::Rectangle<u32> src_rect;
    Surface src_surface;
    std::tie(src_surface, src_rect) = res_cache.GetTexCopySurface(src_params);
    if (src_surface == nullptr) {
        return false;
    }

    if (output_gap != 0 &&
        (output_width != src_surface->BytesInPixels(src_rect.GetWidth() / src_surface->res_scale) *
                             (src_surface->is_tiled ? 8 : 1) ||
         output_gap % src_surface->BytesInPixels(src_surface->is_tiled ? 64 : 1) != 0)) {
        return false;
    }

    SurfaceParams dst_params = *src_surface;
    dst_params.addr = config.GetPhysicalOutputAddress();
    dst_params.width = src_rect.GetWidth() / src_surface->res_scale;
    dst_params.stride = dst_params.width + src_surface->PixelsInBytes(
                                               src_surface->is_tiled ? output_gap / 8 : output_gap);
    dst_params.height = src_rect.GetHeight() / src_surface->res_scale;
    dst_params.res_scale = src_surface->res_scale;
    dst_params.UpdateParams();

    // Since we are going to invalidate the gap if there is one, we will have to load it first
    const bool load_gap = output_gap != 0;
    MathUtil::Rectangle<u32> dst_rect;
    Surface dst_surface;
    std::tie(dst_surface, dst_rect) =
        res_cache.GetSurfaceSubRect(dst_params, ScaleMatch::Upscale, load_gap);
    if (src_surface == nullptr) {
        return false;
    }

    if (dst_surface->type == SurfaceType::Texture) {
        return false;
    }

    if (!res_cache.BlitSurfaces(src_surface, src_rect, dst_surface, dst_rect)) {
        return false;
    }

    res_cache.InvalidateRegion(dst_params.addr, dst_params.size, dst_surface);
    return true;
}

bool RasterizerOpenGL::AccelerateFill(const GPU::Regs::MemoryFillConfig& config) {
    Surface dst_surface = res_cache.GetFillSurface(config);
    if (dst_surface == nullptr)
        return false;

    res_cache.InvalidateRegion(dst_surface->addr, dst_surface->size, dst_surface);
    return true;
}

bool RasterizerOpenGL::AccelerateDisplay(const GPU::Regs::FramebufferConfig& config,
                                         PAddr framebuffer_addr, u32 pixel_stride,
                                         ScreenInfo& screen_info) {
    if (framebuffer_addr == 0) {
        return false;
    }
    MICROPROFILE_SCOPE(OpenGL_CacheManagement);

    SurfaceParams src_params;
    src_params.addr = framebuffer_addr;
    src_params.width = std::min(config.width.Value(), pixel_stride);
    src_params.height = config.height;
    src_params.stride = pixel_stride;
    src_params.is_tiled = false;
    src_params.pixel_format = SurfaceParams::PixelFormatFromGPUPixelFormat(config.color_format);
    src_params.UpdateParams();

    MathUtil::Rectangle<u32> src_rect;
    Surface src_surface;
    std::tie(src_surface, src_rect) =
        res_cache.GetSurfaceSubRect(src_params, ScaleMatch::Ignore, true);

    if (src_surface == nullptr) {
        return false;
    }

    u32 scaled_width = src_surface->GetScaledWidth();
    u32 scaled_height = src_surface->GetScaledHeight();

    screen_info.display_texcoords = MathUtil::Rectangle<float>(
        (float)src_rect.bottom / (float)scaled_height, (float)src_rect.left / (float)scaled_width,
        (float)src_rect.top / (float)scaled_height, (float)src_rect.right / (float)scaled_width);

    screen_info.display_texture = src_surface->texture.handle;

    return true;
}

void RasterizerOpenGL::SamplerInfo::Create() {
    sampler.Create();
    mag_filter = min_filter = TextureConfig::Linear;
    wrap_s = wrap_t = TextureConfig::Repeat;
    border_color = 0;

    // default is GL_LINEAR_MIPMAP_LINEAR
    glSamplerParameteri(sampler.handle, GL_TEXTURE_MIN_FILTER, GL_LINEAR);
    // Other attributes have correct defaults
}

void RasterizerOpenGL::SamplerInfo::SyncWithConfig(
    const Pica::TexturingRegs::TextureConfig& config) {

    GLuint s = sampler.handle;

    if (mag_filter != config.mag_filter) {
        mag_filter = config.mag_filter;
        glSamplerParameteri(s, GL_TEXTURE_MAG_FILTER, PicaToGL::TextureFilterMode(mag_filter));
    }
    if (min_filter != config.min_filter) {
        min_filter = config.min_filter;
        glSamplerParameteri(s, GL_TEXTURE_MIN_FILTER, PicaToGL::TextureFilterMode(min_filter));
    }

    if (wrap_s != config.wrap_s) {
        wrap_s = config.wrap_s;
        glSamplerParameteri(s, GL_TEXTURE_WRAP_S, PicaToGL::WrapMode(wrap_s));
    }
    if (wrap_t != config.wrap_t) {
        wrap_t = config.wrap_t;
        glSamplerParameteri(s, GL_TEXTURE_WRAP_T, PicaToGL::WrapMode(wrap_t));
    }

    if (wrap_s == TextureConfig::ClampToBorder || wrap_t == TextureConfig::ClampToBorder) {
        if (border_color != config.border_color.raw) {
            border_color = config.border_color.raw;
            auto gl_color = PicaToGL::ColorRGBA8(border_color);
            glSamplerParameterfv(s, GL_TEXTURE_BORDER_COLOR, gl_color.data());
        }
    }
}

void RasterizerOpenGL::SetShader() {
    auto config = GLShader::PicaShaderConfig::BuildFromRegs(Pica::g_state.regs);

    // Find (or generate) the GLSL shader for the current TEV state
    auto cached_shader = shader_cache.find(config);
    if (cached_shader != shader_cache.end()) {
        current_shader = &cached_shader->second;
    } else {
        LOG_DEBUG(Render_OpenGL, "Creating new shader");

        auto& shader = shader_cache.emplace(config, PicaShader{}).first->second;
        current_shader = &shader;

        if (has_ARB_separate_shader_objects) {
            shader.shader.Create(nullptr, nullptr,
                                 GLShader::GenerateFragmentShader(config, true).c_str(), {}, true);

            glActiveShaderProgram(pipeline.handle, shader.shader.handle);
        } else {
            shader.shader.Create(GLShader::GenerateDefaultVertexShader(false).c_str(), nullptr,
                                 GLShader::GenerateFragmentShader(config, false).c_str());
        }

        state.draw.shader_program = shader.shader.handle;
        state.Apply();

        // Set the texture samplers to correspond to different texture units
        GLint uniform_tex = glGetUniformLocation(shader.shader.handle, "tex0");
        if (uniform_tex != -1) {
            glUniform1i(uniform_tex, TextureUnits::PicaTexture(0).id);
        }
        uniform_tex = glGetUniformLocation(shader.shader.handle, "tex1");
        if (uniform_tex != -1) {
            glUniform1i(uniform_tex, TextureUnits::PicaTexture(1).id);
        }
        uniform_tex = glGetUniformLocation(shader.shader.handle, "tex2");
        if (uniform_tex != -1) {
            glUniform1i(uniform_tex, TextureUnits::PicaTexture(2).id);
        }

        // Set the texture samplers to correspond to different lookup table texture units
        GLint uniform_lut = glGetUniformLocation(shader.shader.handle, "lighting_lut");
        if (uniform_lut != -1) {
            glUniform1i(uniform_lut, TextureUnits::LightingLUT.id);
        }

        GLint uniform_fog_lut = glGetUniformLocation(shader.shader.handle, "fog_lut");
        if (uniform_fog_lut != -1) {
            glUniform1i(uniform_fog_lut, TextureUnits::FogLUT.id);
        }

        GLint uniform_proctex_noise_lut =
            glGetUniformLocation(shader.shader.handle, "proctex_noise_lut");
        if (uniform_proctex_noise_lut != -1) {
            glUniform1i(uniform_proctex_noise_lut, TextureUnits::ProcTexNoiseLUT.id);
        }

        GLint uniform_proctex_color_map =
            glGetUniformLocation(shader.shader.handle, "proctex_color_map");
        if (uniform_proctex_color_map != -1) {
            glUniform1i(uniform_proctex_color_map, TextureUnits::ProcTexColorMap.id);
        }

        GLint uniform_proctex_alpha_map =
            glGetUniformLocation(shader.shader.handle, "proctex_alpha_map");
        if (uniform_proctex_alpha_map != -1) {
            glUniform1i(uniform_proctex_alpha_map, TextureUnits::ProcTexAlphaMap.id);
        }

        GLint uniform_proctex_lut = glGetUniformLocation(shader.shader.handle, "proctex_lut");
        if (uniform_proctex_lut != -1) {
            glUniform1i(uniform_proctex_lut, TextureUnits::ProcTexLUT.id);
        }

        GLint uniform_proctex_diff_lut =
            glGetUniformLocation(shader.shader.handle, "proctex_diff_lut");
        if (uniform_proctex_diff_lut != -1) {
            glUniform1i(uniform_proctex_diff_lut, TextureUnits::ProcTexDiffLUT.id);
        }

        if (has_ARB_separate_shader_objects) {
            state.draw.shader_program = 0;
            state.Apply();
        }

        SetShaderUniformBlockBindings(shader.shader.handle);

        // TODO: why is this here ???
        // Update uniforms
        SyncDepthScale();
        SyncDepthOffset();
        SyncAlphaTest();
        SyncCombinerColor();
        auto& tev_stages = Pica::g_state.regs.texturing.GetTevStages();
        for (int index = 0; index < tev_stages.size(); ++index)
            SyncTevConstColor(index, tev_stages[index]);

        SyncGlobalAmbient();
        for (int light_index = 0; light_index < 8; light_index++) {
            SyncLightSpecular0(light_index);
            SyncLightSpecular1(light_index);
            SyncLightDiffuse(light_index);
            SyncLightAmbient(light_index);
            SyncLightPosition(light_index);
            SyncLightDistanceAttenuationBias(light_index);
            SyncLightDistanceAttenuationScale(light_index);
        }

        SyncFogColor();
        SyncProcTexNoise();
    }
}

void RasterizerOpenGL::SyncClipEnabled() {
    state.clip_distance[1] = Pica::g_state.regs.rasterizer.clip_enable != 0;
}

void RasterizerOpenGL::SyncClipCoef() {
    const auto raw_clip_coef = Pica::g_state.regs.rasterizer.GetClipCoef();
    const GLvec4 new_clip_coef = {raw_clip_coef.x.ToFloat32(), raw_clip_coef.y.ToFloat32(),
                                  raw_clip_coef.z.ToFloat32(), raw_clip_coef.w.ToFloat32()};
    if (new_clip_coef != uniform_block_data.data.clip_coef) {
        uniform_block_data.data.clip_coef = new_clip_coef;
        uniform_block_data.dirty = true;
    }
}

void RasterizerOpenGL::SyncCullMode() {
    const auto& regs = Pica::g_state.regs;

    switch (regs.rasterizer.cull_mode) {
    case Pica::RasterizerRegs::CullMode::KeepAll:
        state.cull.enabled = false;
        break;

    case Pica::RasterizerRegs::CullMode::KeepClockWise:
        state.cull.enabled = true;
        state.cull.front_face = GL_CW;
        break;

    case Pica::RasterizerRegs::CullMode::KeepCounterClockWise:
        state.cull.enabled = true;
        state.cull.front_face = GL_CCW;
        break;

    default:
        LOG_CRITICAL(Render_OpenGL, "Unknown cull mode %u",
                     static_cast<u32>(regs.rasterizer.cull_mode.Value()));
        UNIMPLEMENTED();
        break;
    }
}

void RasterizerOpenGL::SyncDepthScale() {
    float depth_scale =
        Pica::float24::FromRaw(Pica::g_state.regs.rasterizer.viewport_depth_range).ToFloat32();
    if (depth_scale != uniform_block_data.data.depth_scale) {
        uniform_block_data.data.depth_scale = depth_scale;
        uniform_block_data.dirty = true;
    }
}

void RasterizerOpenGL::SyncDepthOffset() {
    float depth_offset =
        Pica::float24::FromRaw(Pica::g_state.regs.rasterizer.viewport_depth_near_plane).ToFloat32();
    if (depth_offset != uniform_block_data.data.depth_offset) {
        uniform_block_data.data.depth_offset = depth_offset;
        uniform_block_data.dirty = true;
    }
}

void RasterizerOpenGL::SyncBlendEnabled() {
    state.blend.enabled = (Pica::g_state.regs.framebuffer.output_merger.alphablend_enable == 1);
}

void RasterizerOpenGL::SyncBlendFuncs() {
    const auto& regs = Pica::g_state.regs;
    state.blend.rgb_equation =
        PicaToGL::BlendEquation(regs.framebuffer.output_merger.alpha_blending.blend_equation_rgb);
    state.blend.a_equation =
        PicaToGL::BlendEquation(regs.framebuffer.output_merger.alpha_blending.blend_equation_a);
    state.blend.src_rgb_func =
        PicaToGL::BlendFunc(regs.framebuffer.output_merger.alpha_blending.factor_source_rgb);
    state.blend.dst_rgb_func =
        PicaToGL::BlendFunc(regs.framebuffer.output_merger.alpha_blending.factor_dest_rgb);
    state.blend.src_a_func =
        PicaToGL::BlendFunc(regs.framebuffer.output_merger.alpha_blending.factor_source_a);
    state.blend.dst_a_func =
        PicaToGL::BlendFunc(regs.framebuffer.output_merger.alpha_blending.factor_dest_a);
}

void RasterizerOpenGL::SyncBlendColor() {
    auto blend_color =
        PicaToGL::ColorRGBA8(Pica::g_state.regs.framebuffer.output_merger.blend_const.raw);
    state.blend.color.red = blend_color[0];
    state.blend.color.green = blend_color[1];
    state.blend.color.blue = blend_color[2];
    state.blend.color.alpha = blend_color[3];
}

void RasterizerOpenGL::SyncFogColor() {
    const auto& regs = Pica::g_state.regs;
    uniform_block_data.data.fog_color = {
        regs.texturing.fog_color.r.Value() / 255.0f,
        regs.texturing.fog_color.g.Value() / 255.0f,
        regs.texturing.fog_color.b.Value() / 255.0f,
    };
    uniform_block_data.dirty = true;
}

void RasterizerOpenGL::SyncFogLUT() {
    std::array<GLvec2, 128> new_data;

    std::transform(Pica::g_state.fog.lut.begin(), Pica::g_state.fog.lut.end(), new_data.begin(),
                   [](const auto& entry) {
                       return GLvec2{entry.ToFloat(), entry.DiffToFloat()};
                   });

    if (new_data != fog_lut_data) {
        fog_lut_data = new_data;
        glBindBuffer(GL_TEXTURE_BUFFER, fog_lut_buffer.handle);
        glBufferSubData(GL_TEXTURE_BUFFER, 0, new_data.size() * sizeof(GLvec2), new_data.data());
    }
}

void RasterizerOpenGL::SyncProcTexNoise() {
    const auto& regs = Pica::g_state.regs.texturing;
    uniform_block_data.data.proctex_noise_f = {
        Pica::float16::FromRaw(regs.proctex_noise_frequency.u).ToFloat32(),
        Pica::float16::FromRaw(regs.proctex_noise_frequency.v).ToFloat32(),
    };
    uniform_block_data.data.proctex_noise_a = {
        regs.proctex_noise_u.amplitude / 4095.0f,
        regs.proctex_noise_v.amplitude / 4095.0f,
    };
    uniform_block_data.data.proctex_noise_p = {
        Pica::float16::FromRaw(regs.proctex_noise_u.phase).ToFloat32(),
        Pica::float16::FromRaw(regs.proctex_noise_v.phase).ToFloat32(),
    };

    uniform_block_data.dirty = true;
}

// helper function for SyncProcTexNoiseLUT/ColorMap/AlphaMap
static void SyncProcTexValueLUT(const std::array<Pica::State::ProcTex::ValueEntry, 128>& lut,
                                std::array<GLvec2, 128>& lut_data, GLuint buffer) {
    std::array<GLvec2, 128> new_data;
    std::transform(lut.begin(), lut.end(), new_data.begin(), [](const auto& entry) {
        return GLvec2{entry.ToFloat(), entry.DiffToFloat()};
    });

    if (new_data != lut_data) {
        lut_data = new_data;
        glBindBuffer(GL_TEXTURE_BUFFER, buffer);
        glBufferSubData(GL_TEXTURE_BUFFER, 0, new_data.size() * sizeof(GLvec2), new_data.data());
    }
}

void RasterizerOpenGL::SyncProcTexNoiseLUT() {
    SyncProcTexValueLUT(Pica::g_state.proctex.noise_table, proctex_noise_lut_data,
                        proctex_noise_lut_buffer.handle);
}

void RasterizerOpenGL::SyncProcTexColorMap() {
    SyncProcTexValueLUT(Pica::g_state.proctex.color_map_table, proctex_color_map_data,
                        proctex_color_map_buffer.handle);
}

void RasterizerOpenGL::SyncProcTexAlphaMap() {
    SyncProcTexValueLUT(Pica::g_state.proctex.alpha_map_table, proctex_alpha_map_data,
                        proctex_alpha_map_buffer.handle);
}

void RasterizerOpenGL::SyncProcTexLUT() {
    std::array<GLvec4, 256> new_data;

    std::transform(Pica::g_state.proctex.color_table.begin(),
                   Pica::g_state.proctex.color_table.end(), new_data.begin(),
                   [](const auto& entry) {
                       auto rgba = entry.ToVector() / 255.0f;
                       return GLvec4{rgba.r(), rgba.g(), rgba.b(), rgba.a()};
                   });

    if (new_data != proctex_lut_data) {
        proctex_lut_data = new_data;
        glBindBuffer(GL_TEXTURE_BUFFER, proctex_lut_buffer.handle);
        glBufferSubData(GL_TEXTURE_BUFFER, 0, new_data.size() * sizeof(GLvec4), new_data.data());
    }
}

void RasterizerOpenGL::SyncProcTexDiffLUT() {
    std::array<GLvec4, 256> new_data;

    std::transform(Pica::g_state.proctex.color_diff_table.begin(),
                   Pica::g_state.proctex.color_diff_table.end(), new_data.begin(),
                   [](const auto& entry) {
                       auto rgba = entry.ToVector() / 255.0f;
                       return GLvec4{rgba.r(), rgba.g(), rgba.b(), rgba.a()};
                   });

    if (new_data != proctex_diff_lut_data) {
        proctex_diff_lut_data = new_data;
        glBindBuffer(GL_TEXTURE_BUFFER, proctex_diff_lut_buffer.handle);
        glBufferSubData(GL_TEXTURE_BUFFER, 0, new_data.size() * sizeof(GLvec4), new_data.data());
    }
}

void RasterizerOpenGL::SyncAlphaTest() {
    const auto& regs = Pica::g_state.regs;
    if (regs.framebuffer.output_merger.alpha_test.ref != uniform_block_data.data.alphatest_ref) {
        uniform_block_data.data.alphatest_ref = regs.framebuffer.output_merger.alpha_test.ref;
        uniform_block_data.dirty = true;
    }
}

void RasterizerOpenGL::SyncLogicOp() {
    state.logic_op = PicaToGL::LogicOp(Pica::g_state.regs.framebuffer.output_merger.logic_op);
}

void RasterizerOpenGL::SyncColorWriteMask() {
    const auto& regs = Pica::g_state.regs;

    auto IsColorWriteEnabled = [&](u32 value) {
        return (regs.framebuffer.framebuffer.allow_color_write != 0 && value != 0) ? GL_TRUE
                                                                                   : GL_FALSE;
    };

    state.color_mask.red_enabled = IsColorWriteEnabled(regs.framebuffer.output_merger.red_enable);
    state.color_mask.green_enabled =
        IsColorWriteEnabled(regs.framebuffer.output_merger.green_enable);
    state.color_mask.blue_enabled = IsColorWriteEnabled(regs.framebuffer.output_merger.blue_enable);
    state.color_mask.alpha_enabled =
        IsColorWriteEnabled(regs.framebuffer.output_merger.alpha_enable);
}

void RasterizerOpenGL::SyncStencilWriteMask() {
    const auto& regs = Pica::g_state.regs;
    state.stencil.write_mask =
        (regs.framebuffer.framebuffer.allow_depth_stencil_write != 0)
            ? static_cast<GLuint>(regs.framebuffer.output_merger.stencil_test.write_mask)
            : 0;
}

void RasterizerOpenGL::SyncDepthWriteMask() {
    const auto& regs = Pica::g_state.regs;
    state.depth.write_mask = (regs.framebuffer.framebuffer.allow_depth_stencil_write != 0 &&
                              regs.framebuffer.output_merger.depth_write_enable)
                                 ? GL_TRUE
                                 : GL_FALSE;
}

void RasterizerOpenGL::SyncStencilTest() {
    const auto& regs = Pica::g_state.regs;
    state.stencil.test_enabled =
        regs.framebuffer.output_merger.stencil_test.enable &&
        regs.framebuffer.framebuffer.depth_format == Pica::FramebufferRegs::DepthFormat::D24S8;
    state.stencil.test_func =
        PicaToGL::CompareFunc(regs.framebuffer.output_merger.stencil_test.func);
    state.stencil.test_ref = regs.framebuffer.output_merger.stencil_test.reference_value;
    state.stencil.test_mask = regs.framebuffer.output_merger.stencil_test.input_mask;
    state.stencil.action_stencil_fail =
        PicaToGL::StencilOp(regs.framebuffer.output_merger.stencil_test.action_stencil_fail);
    state.stencil.action_depth_fail =
        PicaToGL::StencilOp(regs.framebuffer.output_merger.stencil_test.action_depth_fail);
    state.stencil.action_depth_pass =
        PicaToGL::StencilOp(regs.framebuffer.output_merger.stencil_test.action_depth_pass);
}

void RasterizerOpenGL::SyncDepthTest() {
    const auto& regs = Pica::g_state.regs;
    state.depth.test_enabled = regs.framebuffer.output_merger.depth_test_enable == 1 ||
                               regs.framebuffer.output_merger.depth_write_enable == 1;
    state.depth.test_func =
        regs.framebuffer.output_merger.depth_test_enable == 1
            ? PicaToGL::CompareFunc(regs.framebuffer.output_merger.depth_test_func)
            : GL_ALWAYS;
}

void RasterizerOpenGL::SyncCombinerColor() {
    auto combiner_color =
        PicaToGL::ColorRGBA8(Pica::g_state.regs.texturing.tev_combiner_buffer_color.raw);
    if (combiner_color != uniform_block_data.data.tev_combiner_buffer_color) {
        uniform_block_data.data.tev_combiner_buffer_color = combiner_color;
        uniform_block_data.dirty = true;
    }
}

void RasterizerOpenGL::SyncTevConstColor(int stage_index,
                                         const Pica::TexturingRegs::TevStageConfig& tev_stage) {
    auto const_color = PicaToGL::ColorRGBA8(tev_stage.const_color);
    if (const_color != uniform_block_data.data.const_color[stage_index]) {
        uniform_block_data.data.const_color[stage_index] = const_color;
        uniform_block_data.dirty = true;
    }
}

void RasterizerOpenGL::SyncGlobalAmbient() {
    auto color = PicaToGL::LightColor(Pica::g_state.regs.lighting.global_ambient);
    if (color != uniform_block_data.data.lighting_global_ambient) {
        uniform_block_data.data.lighting_global_ambient = color;
        uniform_block_data.dirty = true;
    }
}

void RasterizerOpenGL::SyncLightingLUT(unsigned lut_index) {
    std::array<GLvec2, 256> new_data;
    const auto& source_lut = Pica::g_state.lighting.luts[lut_index];
    std::transform(source_lut.begin(), source_lut.end(), new_data.begin(), [](const auto& entry) {
        return GLvec2{entry.ToFloat(), entry.DiffToFloat()};
    });

    if (new_data != lighting_lut_data[lut_index]) {
        lighting_lut_data[lut_index] = new_data;
        glBindBuffer(GL_TEXTURE_BUFFER, lighting_lut_buffer.handle);
        glBufferSubData(GL_TEXTURE_BUFFER, lut_index * new_data.size() * sizeof(GLvec2),
                        new_data.size() * sizeof(GLvec2), new_data.data());
    }
}

void RasterizerOpenGL::SyncLightSpecular0(int light_index) {
    auto color = PicaToGL::LightColor(Pica::g_state.regs.lighting.light[light_index].specular_0);
    if (color != uniform_block_data.data.light_src[light_index].specular_0) {
        uniform_block_data.data.light_src[light_index].specular_0 = color;
        uniform_block_data.dirty = true;
    }
}

void RasterizerOpenGL::SyncLightSpecular1(int light_index) {
    auto color = PicaToGL::LightColor(Pica::g_state.regs.lighting.light[light_index].specular_1);
    if (color != uniform_block_data.data.light_src[light_index].specular_1) {
        uniform_block_data.data.light_src[light_index].specular_1 = color;
        uniform_block_data.dirty = true;
    }
}

void RasterizerOpenGL::SyncLightDiffuse(int light_index) {
    auto color = PicaToGL::LightColor(Pica::g_state.regs.lighting.light[light_index].diffuse);
    if (color != uniform_block_data.data.light_src[light_index].diffuse) {
        uniform_block_data.data.light_src[light_index].diffuse = color;
        uniform_block_data.dirty = true;
    }
}

void RasterizerOpenGL::SyncLightAmbient(int light_index) {
    auto color = PicaToGL::LightColor(Pica::g_state.regs.lighting.light[light_index].ambient);
    if (color != uniform_block_data.data.light_src[light_index].ambient) {
        uniform_block_data.data.light_src[light_index].ambient = color;
        uniform_block_data.dirty = true;
    }
}

void RasterizerOpenGL::SyncLightPosition(int light_index) {
    GLvec3 position = {
        Pica::float16::FromRaw(Pica::g_state.regs.lighting.light[light_index].x).ToFloat32(),
        Pica::float16::FromRaw(Pica::g_state.regs.lighting.light[light_index].y).ToFloat32(),
        Pica::float16::FromRaw(Pica::g_state.regs.lighting.light[light_index].z).ToFloat32()};

    if (position != uniform_block_data.data.light_src[light_index].position) {
        uniform_block_data.data.light_src[light_index].position = position;
        uniform_block_data.dirty = true;
    }
}

void RasterizerOpenGL::SyncLightSpotDirection(int light_index) {
    const auto& light = Pica::g_state.regs.lighting.light[light_index];
    GLvec3 spot_direction = {light.spot_x / 2047.0f, light.spot_y / 2047.0f,
                             light.spot_z / 2047.0f};

    if (spot_direction != uniform_block_data.data.light_src[light_index].spot_direction) {
        uniform_block_data.data.light_src[light_index].spot_direction = spot_direction;
        uniform_block_data.dirty = true;
    }
}

void RasterizerOpenGL::SyncLightDistanceAttenuationBias(int light_index) {
    GLfloat dist_atten_bias =
        Pica::float20::FromRaw(Pica::g_state.regs.lighting.light[light_index].dist_atten_bias)
            .ToFloat32();

    if (dist_atten_bias != uniform_block_data.data.light_src[light_index].dist_atten_bias) {
        uniform_block_data.data.light_src[light_index].dist_atten_bias = dist_atten_bias;
        uniform_block_data.dirty = true;
    }
}

void RasterizerOpenGL::SyncLightDistanceAttenuationScale(int light_index) {
    GLfloat dist_atten_scale =
        Pica::float20::FromRaw(Pica::g_state.regs.lighting.light[light_index].dist_atten_scale)
            .ToFloat32();

    if (dist_atten_scale != uniform_block_data.data.light_src[light_index].dist_atten_scale) {
        uniform_block_data.data.light_src[light_index].dist_atten_scale = dist_atten_scale;
        uniform_block_data.dirty = true;
    }
}<|MERGE_RESOLUTION|>--- conflicted
+++ resolved
@@ -35,7 +35,6 @@
 MICROPROFILE_DEFINE(OpenGL_Blits, "OpenGL", "Blits", MP_RGB(100, 100, 255));
 MICROPROFILE_DEFINE(OpenGL_CacheManagement, "OpenGL", "Cache Mgmt", MP_RGB(100, 255, 100));
 
-<<<<<<< HEAD
 enum class UniformBindings : GLuint { Common, VS, GS };
 
 static void SetShaderUniformBlockBinding(GLuint shader, const char* name, UniformBindings binding,
@@ -74,34 +73,9 @@
     std::memcpy(&f[0], &setup.uniforms.f[0], sizeof(f));
 }
 
-RasterizerOpenGL::RasterizerOpenGL() {
-    shader_dirty = true;
-
-    has_ARB_buffer_storage = false;
-    has_ARB_direct_state_access = false;
-    has_ARB_separate_shader_objects = false;
-    has_ARB_vertex_attrib_binding = false;
-
-    GLint ext_num;
-    glGetIntegerv(GL_NUM_EXTENSIONS, &ext_num);
-    for (GLint i = 0; i < ext_num; i++) {
-        std::string extension{reinterpret_cast<const char*>(glGetStringi(GL_EXTENSIONS, i))};
-
-        if (extension == "GL_ARB_buffer_storage") {
-            has_ARB_buffer_storage = true;
-        } else if (extension == "GL_ARB_direct_state_access") {
-            has_ARB_direct_state_access = true;
-        } else if (extension == "GL_ARB_separate_shader_objects") {
-            has_ARB_separate_shader_objects = true;
-        } else if (extension == "GL_ARB_vertex_attrib_binding") {
-            has_ARB_vertex_attrib_binding = true;
-        }
-    }
-
-=======
 RasterizerOpenGL::RasterizerOpenGL()
     : shader_dirty(true), vertex_buffer(GL_ARRAY_BUFFER, VERTEX_BUFFER_SIZE) {
->>>>>>> b64fd052
+
     // Clipping plane 0 is always enabled for PICA fixed clip plane z <= 0
     state.clip_distance[0] = true;
 
@@ -112,21 +86,11 @@
     }
 
     // Generate VBO, VAO and UBO
-<<<<<<< HEAD
-    vertex_buffer = OGLStreamBuffer::MakeBuffer(GLAD_GL_ARB_buffer_storage, GL_ARRAY_BUFFER);
-    vertex_buffer->Create(VERTEX_BUFFER_SIZE, VERTEX_BUFFER_SIZE / 2);
     sw_vao.Create();
     uniform_buffer.Create();
 
     state.draw.vertex_array = sw_vao.handle;
-    state.draw.vertex_buffer = vertex_buffer->GetHandle();
-=======
-    vertex_array.Create();
-    uniform_buffer.Create();
-
-    state.draw.vertex_array = vertex_array.handle;
     state.draw.vertex_buffer = vertex_buffer.GetHandle();
->>>>>>> b64fd052
     state.draw.uniform_buffer = uniform_buffer.handle;
     state.Apply();
 
@@ -251,13 +215,11 @@
     glActiveTexture(TextureUnits::ProcTexDiffLUT.Enum());
     glTexBuffer(GL_TEXTURE_BUFFER, GL_RGBA32F, proctex_diff_lut_buffer.handle);
 
-    if (has_ARB_separate_shader_objects) {
+    if (GLAD_GL_ARB_separate_shader_objects) {
         hw_vao.Create();
         hw_vao_enabled_attributes.fill(false);
 
-        stream_buffer = OGLStreamBuffer::MakeBuffer(has_ARB_buffer_storage, GL_ARRAY_BUFFER);
-        stream_buffer->Create(STREAM_BUFFER_SIZE, STREAM_BUFFER_SIZE / 2);
-        state.draw.vertex_buffer = stream_buffer->GetHandle();
+        state.draw.vertex_buffer = vertex_buffer.GetHandle();
 
         pipeline.Create();
         vs_input_index_min = 0;
@@ -267,7 +229,7 @@
         state.draw.vertex_array = hw_vao.handle;
         state.Apply();
 
-        glBindBuffer(GL_ELEMENT_ARRAY_BUFFER, stream_buffer->GetHandle());
+        glBindBuffer(GL_ELEMENT_ARRAY_BUFFER, vertex_buffer.GetHandle());
 
         vs_uniform_buffer.Create();
         glBindBuffer(GL_UNIFORM_BUFFER, vs_uniform_buffer.handle);
@@ -306,11 +268,9 @@
 }
 
 RasterizerOpenGL::~RasterizerOpenGL() {
-    if (stream_buffer != nullptr) {
-        state.draw.vertex_buffer = stream_buffer->GetHandle();
-        state.Apply();
-        stream_buffer->Release();
-    }
+    // state.draw.vertex_buffer = vertex_buffer.GetHandle();
+    // state.Apply();
+    // vertex_buffer.Release();
 }
 
 /**
@@ -400,7 +360,7 @@
     const u32 base_address = vertex_attributes.GetPhysicalBaseAddress();
 
     state.draw.vertex_array = hw_vao.handle;
-    state.draw.vertex_buffer = stream_buffer->GetHandle();
+    state.draw.vertex_buffer = vertex_buffer.GetHandle();
     state.Apply();
 
     std::array<bool, 16> enable_attributes{};
@@ -795,7 +755,6 @@
     state.Apply();
 
     // Draw the vertex batch
-<<<<<<< HEAD
     if (accelerate_draw != AccelDraw::Disabled) {
         GLenum primitive_mode;
         switch (regs.pipeline.triangle_topology) {
@@ -842,7 +801,7 @@
         const size_t index_buffer_size = regs.pipeline.num_vertices * (index_u16 ? 2 : 1);
 
         AnalyzeVertexArray(is_indexed);
-        state.draw.vertex_buffer = stream_buffer->GetHandle();
+        state.draw.vertex_buffer = vertex_buffer.GetHandle();
         state.Apply();
 
         size_t buffer_size = static_cast<size_t>(vs_input_size);
@@ -857,8 +816,8 @@
         size_t ptr_pos = 0;
         u8* buffer_ptr;
         GLintptr buffer_offset;
-        std::tie(buffer_ptr, buffer_offset) =
-            stream_buffer->Map(static_cast<GLsizeiptr>(buffer_size), 4);
+        std::tie(buffer_ptr, buffer_offset, std::ignore) =
+            vertex_buffer.Map(static_cast<GLsizeiptr>(buffer_size), 4);
 
         SetupVertexArray(buffer_ptr, buffer_offset);
         ptr_pos += vs_input_size;
@@ -887,11 +846,11 @@
                             buffer_offset + static_cast<GLintptr>(ptr_pos));
         const GLintptr gs_ubo_offset = buffer_offset + static_cast<GLintptr>(ptr_pos);
 
-        stream_buffer->Unmap();
+        vertex_buffer.Unmap(buffer_size);
 
         const auto copy_buffer = [&](GLuint handle, GLintptr offset, GLsizeiptr size) {
-            if (has_ARB_direct_state_access) {
-                glCopyNamedBufferSubData(stream_buffer->GetHandle(), handle, offset, 0, size);
+            if (GLAD_GL_ARB_direct_state_access) {
+                glCopyNamedBufferSubData(vertex_buffer.GetHandle(), handle, offset, 0, size);
             } else {
                 glBindBuffer(GL_COPY_WRITE_BUFFER, handle);
                 glCopyBufferSubData(GL_ARRAY_BUFFER, GL_COPY_WRITE_BUFFER, offset, 0, size);
@@ -915,8 +874,8 @@
         }
     } else {
         state.draw.vertex_array = sw_vao.handle;
-        state.draw.vertex_buffer = vertex_buffer->GetHandle();
-        if (has_ARB_separate_shader_objects) {
+        state.draw.vertex_buffer = vertex_buffer.GetHandle();
+        if (GLAD_GL_ARB_separate_shader_objects) {
             glUseProgramStages(pipeline.handle, GL_VERTEX_SHADER_BIT, vs_default_shader.handle);
             glUseProgramStages(pipeline.handle, GL_GEOMETRY_SHADER_BIT, 0);
             glUseProgramStages(pipeline.handle, GL_FRAGMENT_SHADER_BIT,
@@ -926,30 +885,19 @@
         }
         state.Apply();
 
-        size_t max_vertices = 3 * (VERTEX_BUFFER_SIZE / (3 * sizeof(HardwareVertex)));
+        size_t max_vertices = 3 * (vertex_buffer.GetSize() / (3 * sizeof(HardwareVertex)));
         for (size_t base_vertex = 0; base_vertex < vertex_batch.size();
              base_vertex += max_vertices) {
             size_t vertices = std::min(max_vertices, vertex_batch.size() - base_vertex);
             size_t vertex_size = vertices * sizeof(HardwareVertex);
-            auto map = vertex_buffer->Map(vertex_size, 1);
-            memcpy(map.first, vertex_batch.data() + base_vertex, vertex_size);
-            vertex_buffer->Unmap();
-            glDrawArrays(GL_TRIANGLES, map.second / sizeof(HardwareVertex), (GLsizei)vertices);
-        }
-=======
-    size_t max_vertices = 3 * (vertex_buffer.GetSize() / (3 * sizeof(HardwareVertex)));
-    for (size_t base_vertex = 0; base_vertex < vertex_batch.size(); base_vertex += max_vertices) {
-        size_t vertices = std::min(max_vertices, vertex_batch.size() - base_vertex);
-        size_t vertex_size = vertices * sizeof(HardwareVertex);
-        u8* vbo;
-        GLintptr offset;
-        std::tie(vbo, offset, std::ignore) = vertex_buffer.Map(vertex_size);
-        memcpy(vbo, vertex_batch.data() + base_vertex, vertex_size);
-        vertex_buffer.Unmap(vertex_size);
-        glDrawArrays(GL_TRIANGLES, offset / sizeof(HardwareVertex), (GLsizei)vertices);
->>>>>>> b64fd052
-    }
-
+            u8* vbo;
+            GLintptr offset;
+            std::tie(vbo, offset, std::ignore) = vertex_buffer.Map(vertex_size);
+            memcpy(vbo, vertex_batch.data() + base_vertex, vertex_size);
+            vertex_buffer.Unmap(vertex_size);
+            glDrawArrays(GL_TRIANGLES, offset / sizeof(HardwareVertex), (GLsizei)vertices);
+        }
+    }
     // Disable scissor test
     state.scissor.enabled = false;
 
