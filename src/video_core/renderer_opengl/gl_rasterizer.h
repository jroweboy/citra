// Copyright 2015 Citra Emulator Project
// Licensed under GPLv2 or any later version
// Refer to the license.txt file included.

#pragma once

#include <array>
#include <cstddef>
#include <cstring>
#include <memory>
#include <vector>
#include <unordered_map>

#include <glad/glad.h>

#include "common/bit_field.h"
#include "common/common_types.h"
#include "common/hash.h"
#include "common/vector_math.h"

#include "core/hw/gpu.h"

#include "video_core/pica.h"
#include "video_core/pica_state.h"
#include "video_core/pica_types.h"
#include "video_core/rasterizer_interface.h"
#include "video_core/renderer_opengl/gl_rasterizer_cache.h"
#include "video_core/renderer_opengl/gl_resource_manager.h"
#include "video_core/renderer_opengl/gl_state.h"
#include "video_core/renderer_opengl/pica_to_gl.h"
#include "video_core/shader/shader.h"

struct ScreenInfo;

/**
 * This struct contains all state used to generate the GLSL shader program that emulates the current
 * Pica register configuration. This struct is used as a cache key for generated GLSL shader
 * programs. The functions in gl_shader_gen.cpp should retrieve state from this struct only, not by
 * directly accessing Pica registers. This should reduce the risk of bugs in shader generation where
 * Pica state is not being captured in the shader cache key, thereby resulting in (what should be)
 * two separate shaders sharing the same key.
 *
 * We use a union because "implicitly-defined copy/move constructor for a union X copies the object representation of X."
 * and "implicitly-defined copy assignment operator for a union X copies the object representation (3.9) of X."
 * = Bytewise copy instead of memberwise copy.
 * This is important because the padding bytes are included in the hash and comparison between objects.
 */
union PicaShaderConfig {

    /// Construct a PicaShaderConfig with the current Pica register configuration.
    static PicaShaderConfig CurrentConfig() {
        PicaShaderConfig res;

        auto& state = res.state;
        std::memset(&state, 0, sizeof(PicaShaderConfig::State));

        const auto& regs = Pica::g_state.regs;

        state.depthmap_enable = regs.depthmap_enable;

        state.alpha_test_func = regs.output_merger.alpha_test.enable ?
            regs.output_merger.alpha_test.func.Value() : Pica::Regs::CompareFunc::Always;

        state.texture0_type = regs.texture0.type;

        // Copy relevant tev stages fields.
        // We don't sync const_color here because of the high variance, it is a
        // shader uniform instead.
        const auto& tev_stages = regs.GetTevStages();
        DEBUG_ASSERT(state.tev_stages.size() == tev_stages.size());
        for (size_t i = 0; i < tev_stages.size(); i++) {
            const auto& tev_stage = tev_stages[i];
            state.tev_stages[i].sources_raw = tev_stage.sources_raw;
            state.tev_stages[i].modifiers_raw = tev_stage.modifiers_raw;
            state.tev_stages[i].ops_raw = tev_stage.ops_raw;
            state.tev_stages[i].scales_raw = tev_stage.scales_raw;
        }

        state.combiner_buffer_input =
            regs.tev_combiner_buffer_input.update_mask_rgb.Value() |
            regs.tev_combiner_buffer_input.update_mask_a.Value() << 4;

        // Fragment lighting

        state.lighting.enable = !regs.lighting.disable;
        state.lighting.src_num = regs.lighting.num_lights + 1;

        for (unsigned light_index = 0; light_index < state.lighting.src_num; ++light_index) {
            unsigned num = regs.lighting.light_enable.GetNum(light_index);
            const auto& light = regs.lighting.light[num];
            state.lighting.light[light_index].num = num;
            state.lighting.light[light_index].directional = light.directional != 0;
            state.lighting.light[light_index].two_sided_diffuse = light.two_sided_diffuse != 0;
            state.lighting.light[light_index].dist_atten_enable = !regs.lighting.IsDistAttenDisabled(num);
            state.lighting.light[light_index].dist_atten_bias = Pica::float20::FromRaw(light.dist_atten_bias).ToFloat32();
            state.lighting.light[light_index].dist_atten_scale = Pica::float20::FromRaw(light.dist_atten_scale).ToFloat32();
        }

        state.lighting.lut_d0.enable = regs.lighting.disable_lut_d0 == 0;
        state.lighting.lut_d0.abs_input = regs.lighting.abs_lut_input.disable_d0 == 0;
        state.lighting.lut_d0.type = regs.lighting.lut_input.d0.Value();
        state.lighting.lut_d0.scale = regs.lighting.lut_scale.GetScale(regs.lighting.lut_scale.d0);

        state.lighting.lut_d1.enable = regs.lighting.disable_lut_d1 == 0;
        state.lighting.lut_d1.abs_input = regs.lighting.abs_lut_input.disable_d1 == 0;
        state.lighting.lut_d1.type = regs.lighting.lut_input.d1.Value();
        state.lighting.lut_d1.scale = regs.lighting.lut_scale.GetScale(regs.lighting.lut_scale.d1);

        state.lighting.lut_fr.enable = regs.lighting.disable_lut_fr == 0;
        state.lighting.lut_fr.abs_input = regs.lighting.abs_lut_input.disable_fr == 0;
        state.lighting.lut_fr.type = regs.lighting.lut_input.fr.Value();
        state.lighting.lut_fr.scale = regs.lighting.lut_scale.GetScale(regs.lighting.lut_scale.fr);

        state.lighting.lut_rr.enable = regs.lighting.disable_lut_rr == 0;
        state.lighting.lut_rr.abs_input = regs.lighting.abs_lut_input.disable_rr == 0;
        state.lighting.lut_rr.type = regs.lighting.lut_input.rr.Value();
        state.lighting.lut_rr.scale = regs.lighting.lut_scale.GetScale(regs.lighting.lut_scale.rr);

        state.lighting.lut_rg.enable = regs.lighting.disable_lut_rg == 0;
        state.lighting.lut_rg.abs_input = regs.lighting.abs_lut_input.disable_rg == 0;
        state.lighting.lut_rg.type = regs.lighting.lut_input.rg.Value();
        state.lighting.lut_rg.scale = regs.lighting.lut_scale.GetScale(regs.lighting.lut_scale.rg);

        state.lighting.lut_rb.enable = regs.lighting.disable_lut_rb == 0;
        state.lighting.lut_rb.abs_input = regs.lighting.abs_lut_input.disable_rb == 0;
        state.lighting.lut_rb.type = regs.lighting.lut_input.rb.Value();
        state.lighting.lut_rb.scale = regs.lighting.lut_scale.GetScale(regs.lighting.lut_scale.rb);

        state.lighting.config = regs.lighting.config;
        state.lighting.fresnel_selector = regs.lighting.fresnel_selector;
        state.lighting.bump_mode = regs.lighting.bump_mode;
        state.lighting.bump_selector = regs.lighting.bump_selector;
        state.lighting.bump_renorm = regs.lighting.disable_bump_renorm == 0;
        state.lighting.clamp_highlights = regs.lighting.clamp_highlights != 0;

        return res;
    }

    bool TevStageUpdatesCombinerBufferColor(unsigned stage_index) const {
        return (stage_index < 4) && (state.combiner_buffer_input & (1 << stage_index));
    }

    bool TevStageUpdatesCombinerBufferAlpha(unsigned stage_index) const {
        return (stage_index < 4) && ((state.combiner_buffer_input >> 4) & (1 << stage_index));
    }

    bool operator ==(const PicaShaderConfig& o) const {
        return std::memcmp(&state, &o.state, sizeof(PicaShaderConfig::State)) == 0;
    };

    // NOTE: MSVC15 (Update 2) doesn't think `delete`'d constructors and operators are TC.
    //       This makes BitField not TC when used in a union or struct so we have to resort
    //       to this ugly hack.
    //       Once that bug is fixed we can use Pica::Regs::TevStageConfig here.
    //       Doesn't include const_color because we don't sync it, see comment in CurrentConfig()
    struct TevStageConfigRaw {
        u32 sources_raw;
        u32 modifiers_raw;
        u32 ops_raw;
        u32 scales_raw;
        explicit operator Pica::Regs::TevStageConfig() const noexcept {
            Pica::Regs::TevStageConfig stage;
            stage.sources_raw = sources_raw;
            stage.modifiers_raw = modifiers_raw;
            stage.ops_raw = ops_raw;
            stage.const_color = 0;
            stage.scales_raw = scales_raw;
            return stage;
        }
    };

    struct State {

        Pica::Regs::CompareFunc alpha_test_func;
        Pica::Regs::TextureConfig::TextureType texture0_type;
        std::array<TevStageConfigRaw, 6> tev_stages;
        u8 combiner_buffer_input;

        Pica::Regs::DepthBuffering depthmap_enable;

        struct {
            struct {
                unsigned num;
                bool directional;
                bool two_sided_diffuse;
                bool dist_atten_enable;
                GLfloat dist_atten_scale;
                GLfloat dist_atten_bias;
            } light[8];

            bool enable;
            unsigned src_num;
            Pica::Regs::LightingBumpMode bump_mode;
            unsigned bump_selector;
            bool bump_renorm;
            bool clamp_highlights;

            Pica::Regs::LightingConfig config;
            Pica::Regs::LightingFresnelSelector fresnel_selector;

            struct {
                bool enable;
                bool abs_input;
                Pica::Regs::LightingLutInput type;
                float scale;
            } lut_d0, lut_d1, lut_fr, lut_rr, lut_rg, lut_rb;
        } lighting;

    } state;
};
#if (__GNUC__ >= 5) || defined(__clang__) || defined(_MSC_VER)
static_assert(std::is_trivially_copyable<PicaShaderConfig::State>::value, "PicaShaderConfig::State must be trivially copyable");
#endif

namespace std {

template <>
struct hash<PicaShaderConfig> {
    size_t operator()(const PicaShaderConfig& k) const {
        return Common::ComputeHash64(&k.state, sizeof(PicaShaderConfig::State));
    }
};

} // namespace std

class RasterizerOpenGL : public VideoCore::RasterizerInterface {
public:

    RasterizerOpenGL();
    ~RasterizerOpenGL() override;

    void AddTriangle(const Pica::Shader::OutputVertex& v0,
                     const Pica::Shader::OutputVertex& v1,
                     const Pica::Shader::OutputVertex& v2) override;
    void DrawTriangles() override;
    void NotifyPicaRegisterChanged(u32 id) override;
    void FlushAll() override;
    void FlushRegion(PAddr addr, u32 size) override;
<<<<<<< HEAD
    void FlushAndInvalidateRegion(PAddr addr, u32 size) override;
    bool AccelerateDisplayTransfer(const GPU::Regs::DisplayTransferConfig& config) override;
    bool AccelerateFill(const GPU::Regs::MemoryFillConfig& config) override;
    bool AccelerateDisplay(const GPU::Regs::FramebufferConfig& config, PAddr framebuffer_addr, u32 pixel_stride, ScreenInfo& screen_info) override;
=======
    void InvalidateRegion(PAddr addr, u32 size) override;
    bool SupportsRendererDelegate() override;
    void SetRendererDelegate(void * renderDelegate) override;
>>>>>>> 4714dbd7

    /// OpenGL shader generated for a given Pica register state
    struct PicaShader {
        /// OpenGL shader resource
        OGLShader shader;
    };

private:

    struct SamplerInfo {
        using TextureConfig = Pica::Regs::TextureConfig;

        OGLSampler sampler;

        /// Creates the sampler object, initializing its state so that it's in sync with the SamplerInfo struct.
        void Create();
        /// Syncs the sampler object with the config, updating any necessary state.
        void SyncWithConfig(const TextureConfig& config);

    private:
        TextureConfig::TextureFilter mag_filter;
        TextureConfig::TextureFilter min_filter;
        TextureConfig::WrapMode wrap_s;
        TextureConfig::WrapMode wrap_t;
        u32 border_color;
    };

    /// Structure that the hardware rendered vertices are composed of
    struct HardwareVertex {
        HardwareVertex(const Pica::Shader::OutputVertex& v, bool flip_quaternion) {
            position[0] = v.pos.x.ToFloat32();
            position[1] = v.pos.y.ToFloat32();
            position[2] = v.pos.z.ToFloat32();
            position[3] = v.pos.w.ToFloat32();
            color[0] = v.color.x.ToFloat32();
            color[1] = v.color.y.ToFloat32();
            color[2] = v.color.z.ToFloat32();
            color[3] = v.color.w.ToFloat32();
            tex_coord0[0] = v.tc0.x.ToFloat32();
            tex_coord0[1] = v.tc0.y.ToFloat32();
            tex_coord1[0] = v.tc1.x.ToFloat32();
            tex_coord1[1] = v.tc1.y.ToFloat32();
            tex_coord2[0] = v.tc2.x.ToFloat32();
            tex_coord2[1] = v.tc2.y.ToFloat32();
            tex_coord0_w = v.tc0_w.ToFloat32();
            normquat[0] = v.quat.x.ToFloat32();
            normquat[1] = v.quat.y.ToFloat32();
            normquat[2] = v.quat.z.ToFloat32();
            normquat[3] = v.quat.w.ToFloat32();
            view[0] = v.view.x.ToFloat32();
            view[1] = v.view.y.ToFloat32();
            view[2] = v.view.z.ToFloat32();

            if (flip_quaternion) {
                for (float& x : normquat) {
                    x = -x;
                }
            }
        }

        GLfloat position[4];
        GLfloat color[4];
        GLfloat tex_coord0[2];
        GLfloat tex_coord1[2];
        GLfloat tex_coord2[2];
        GLfloat tex_coord0_w;
        GLfloat normquat[4];
        GLfloat view[3];
    };

    struct LightSrc {
        alignas(16) GLvec3 specular_0;
        alignas(16) GLvec3 specular_1;
        alignas(16) GLvec3 diffuse;
        alignas(16) GLvec3 ambient;
        alignas(16) GLvec3 position;
    };

    /// Uniform structure for the Uniform Buffer Object, all members must be 16-byte aligned
    struct UniformData {
        // A vec4 color for each of the six tev stages
        GLvec4 const_color[6];
        GLvec4 tev_combiner_buffer_color;
        GLint alphatest_ref;
        GLfloat depth_scale;
        GLfloat depth_offset;
        alignas(16) GLvec3 lighting_global_ambient;
        LightSrc light_src[8];
    };

    static_assert(sizeof(UniformData) == 0x310, "The size of the UniformData structure has changed, update the structure in the shader");
    static_assert(sizeof(UniformData) < 16384, "UniformData structure must be less than 16kb as per the OpenGL spec");

    /// Sets the OpenGL shader in accordance with the current PICA register state
    void SetShader();

    /// Syncs the cull mode to match the PICA register
    void SyncCullMode();

    /// Syncs the depth scale to match the PICA register
    void SyncDepthScale();

    /// Syncs the depth offset to match the PICA register
    void SyncDepthOffset();

    /// Syncs the blend enabled status to match the PICA register
    void SyncBlendEnabled();

    /// Syncs the blend functions to match the PICA register
    void SyncBlendFuncs();

    /// Syncs the blend color to match the PICA register
    void SyncBlendColor();

    /// Syncs the alpha test states to match the PICA register
    void SyncAlphaTest();

    /// Syncs the logic op states to match the PICA register
    void SyncLogicOp();

    /// Syncs the color write mask to match the PICA register state
    void SyncColorWriteMask();

    /// Syncs the stencil write mask to match the PICA register state
    void SyncStencilWriteMask();

    /// Syncs the depth write mask to match the PICA register state
    void SyncDepthWriteMask();

    /// Syncs the stencil test states to match the PICA register
    void SyncStencilTest();

    /// Syncs the depth test states to match the PICA register
    void SyncDepthTest();

    /// Syncs the TEV combiner color buffer to match the PICA register
    void SyncCombinerColor();

    /// Syncs the TEV constant color to match the PICA register
    void SyncTevConstColor(int tev_index, const Pica::Regs::TevStageConfig& tev_stage);

    /// Syncs the lighting global ambient color to match the PICA register
    void SyncGlobalAmbient();

    /// Syncs the lighting lookup tables
    void SyncLightingLUT(unsigned index);

    /// Syncs the specified light's specular 0 color to match the PICA register
    void SyncLightSpecular0(int light_index);

    /// Syncs the specified light's specular 1 color to match the PICA register
    void SyncLightSpecular1(int light_index);

    /// Syncs the specified light's diffuse color to match the PICA register
    void SyncLightDiffuse(int light_index);

    /// Syncs the specified light's ambient color to match the PICA register
    void SyncLightAmbient(int light_index);

    /// Syncs the specified light's position to match the PICA register
    void SyncLightPosition(int light_index);

    OpenGLState state;

    RasterizerCacheOpenGL res_cache;

    std::vector<HardwareVertex> vertex_batch;

    std::unordered_map<PicaShaderConfig, std::unique_ptr<PicaShader>> shader_cache;
    const PicaShader* current_shader = nullptr;
    bool shader_dirty;

    struct {
        UniformData data;
        bool lut_dirty[6];
        bool dirty;
    } uniform_block_data = {};

    std::array<SamplerInfo, 3> texture_samplers;
    OGLVertexArray vertex_array;
    OGLBuffer vertex_buffer;
    OGLBuffer uniform_buffer;
    OGLFramebuffer framebuffer;

    std::array<OGLTexture, 6> lighting_luts;
    std::array<std::array<GLvec4, 256>, 6> lighting_lut_data{};
};<|MERGE_RESOLUTION|>--- conflicted
+++ resolved
@@ -236,16 +236,11 @@
     void NotifyPicaRegisterChanged(u32 id) override;
     void FlushAll() override;
     void FlushRegion(PAddr addr, u32 size) override;
-<<<<<<< HEAD
     void FlushAndInvalidateRegion(PAddr addr, u32 size) override;
     bool AccelerateDisplayTransfer(const GPU::Regs::DisplayTransferConfig& config) override;
     bool AccelerateFill(const GPU::Regs::MemoryFillConfig& config) override;
     bool AccelerateDisplay(const GPU::Regs::FramebufferConfig& config, PAddr framebuffer_addr, u32 pixel_stride, ScreenInfo& screen_info) override;
-=======
-    void InvalidateRegion(PAddr addr, u32 size) override;
-    bool SupportsRendererDelegate() override;
-    void SetRendererDelegate(void * renderDelegate) override;
->>>>>>> 4714dbd7
+
 
     /// OpenGL shader generated for a given Pica register state
     struct PicaShader {
