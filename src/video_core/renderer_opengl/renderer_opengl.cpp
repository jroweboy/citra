// Copyright 2014 Citra Emulator Project
// Licensed under GPLv2 or any later version
// Refer to the license.txt file included.

#include <algorithm>
#include <cstddef>
#include <cstdlib>
#include <memory>
#include <glad/glad.h>
#include "common/assert.h"
#include "common/bit_field.h"
#include "common/emu_window.h"
#include "common/logging/log.h"
#include "common/profiler_reporting.h"
#include "common/synchronized_wrapper.h"
#include "core/hw/gpu.h"
#include "core/hw/hw.h"
#include "core/hw/lcd.h"
#include "core/memory.h"
#include "core/settings.h"
#include "core/tracer/recorder.h"
#include "video_core/debug_utils/debug_utils.h"
#include "video_core/rasterizer_interface.h"
#include "video_core/renderer_opengl/renderer_opengl.h"
#include "video_core/video_core.h"

static const char vertex_shader[] = R"(
#version 150 core

in vec2 vert_position;
in vec2 vert_tex_coord;
out vec2 frag_tex_coord;

// This is a truncated 3x3 matrix for 2D transformations:
// The upper-left 2x2 submatrix performs scaling/rotation/mirroring.
// The third column performs translation.
// The third row could be used for projection, which we don't need in 2D. It hence is assumed to
// implicitly be [0, 0, 1]
uniform mat3x2 modelview_matrix;

void main() {
    // Multiply input position by the rotscale part of the matrix and then manually translate by
    // the last column. This is equivalent to using a full 3x3 matrix and expanding the vector
    // to `vec3(vert_position.xy, 1.0)`
    gl_Position = vec4(mat2(modelview_matrix) * vert_position + modelview_matrix[2], 0.0, 1.0);
    frag_tex_coord = vert_tex_coord;
}
)";

static const char fragment_shader[] = R"(
#version 150 core

in vec2 frag_tex_coord;
out vec4 color;

uniform sampler2D color_texture;

void main() {
    color = texture(color_texture, frag_tex_coord);
}
)";

/**
 * Vertex structure that the drawn screen rectangles are composed of.
 */
struct ScreenRectVertex {
    ScreenRectVertex(GLfloat x, GLfloat y, GLfloat u, GLfloat v) {
        position[0] = x;
        position[1] = y;
        tex_coord[0] = u;
        tex_coord[1] = v;
    }

    GLfloat position[2];
    GLfloat tex_coord[2];
};

/**
 * Defines a 1:1 pixel ortographic projection matrix with (0,0) on the top-left
 * corner and (width, height) on the lower-bottom.
 *
 * The projection part of the matrix is trivial, hence these operations are represented
 * by a 3x2 matrix.
 */
static std::array<GLfloat, 3 * 2> MakeOrthographicMatrix(const float width, const float height) {
    std::array<GLfloat, 3 * 2> matrix; // Laid out in column-major order

    // clang-format off
    matrix[0] = 2.f / width; matrix[2] = 0.f;           matrix[4] = -1.f;
    matrix[1] = 0.f;         matrix[3] = -2.f / height; matrix[5] = 1.f;
    // Last matrix row is implicitly assumed to be [0, 0, 1].
    // clang-format on

    return matrix;
}

/// RendererOpenGL constructor
RendererOpenGL::RendererOpenGL() {
    resolution_width = std::max(VideoCore::kScreenTopWidth, VideoCore::kScreenBottomWidth);
    resolution_height = VideoCore::kScreenTopHeight + VideoCore::kScreenBottomHeight;
}

/// RendererOpenGL destructor
RendererOpenGL::~RendererOpenGL() {}

/// Swap buffers (render frame)
void RendererOpenGL::SwapBuffers() {
    // Maintain the rasterizer's state as a priority
    OpenGLState prev_state = OpenGLState::GetCurState();
    state.Apply();

    for (int i : {0, 1, 2}) {
        const auto& framebuffer = GPU::g_regs.framebuffer_config[i != 2 ? 0 : 1];

        // Main LCD (0): 0x1ED02204, Sub LCD (1): 0x1ED02A04
        u32 lcd_color_addr =
            (i != 2) ? LCD_REG_INDEX(color_fill_top) : LCD_REG_INDEX(color_fill_bottom);
        lcd_color_addr = HW::VADDR_LCD + 4 * lcd_color_addr;
        LCD::Regs::ColorFill color_fill = {0};
        LCD::Read(color_fill.raw, lcd_color_addr);

        if (color_fill.is_enabled) {
            LoadColorToActiveGLTexture(color_fill.color_r, color_fill.color_g, color_fill.color_b,
                                       screen_infos[i].texture);

            // Resize the texture in case the framebuffer size has changed
            screen_infos[i].texture.width = 1;
            screen_infos[i].texture.height = 1;
        } else {
            if (screen_infos[i].texture.width != (GLsizei)framebuffer.width ||
                screen_infos[i].texture.height != (GLsizei)framebuffer.height ||
                screen_infos[i].texture.format != framebuffer.color_format) {
                // Reallocate texture if the framebuffer size has changed.
                // This is expected to not happen very often and hence should not be a
                // performance problem.
                ConfigureFramebufferTexture(screen_infos[i].texture, framebuffer);
            }
            LoadFBToScreenInfo(framebuffer, screen_infos[i], i == 1);

            // Resize the texture in case the framebuffer size has changed
            screen_infos[i].texture.width = framebuffer.width;
            screen_infos[i].texture.height = framebuffer.height;
        }
    }

    DrawScreens();

    auto& profiler = Common::Profiling::GetProfilingManager();
    profiler.FinishFrame();
    {
        auto aggregator = Common::Profiling::GetTimingResultsAggregator();
        aggregator->AddFrame(profiler.GetPreviousFrameResults());
    }

    // Swap buffers
    render_window->PollEvents();
    render_window->SwapBuffers();

    prev_state.Apply();

    profiler.BeginFrame();

    RefreshRasterizerSetting();

    if (Pica::g_debug_context && Pica::g_debug_context->recorder) {
        Pica::g_debug_context->recorder->FrameFinished();
    }
}

/**
 * Loads framebuffer from emulated memory into the active OpenGL texture.
 */
void RendererOpenGL::LoadFBToScreenInfo(const GPU::Regs::FramebufferConfig& framebuffer,
                                        ScreenInfo& screen_info, bool right) {
    PAddr framebuffer_addr = 0;
    if (right) {
        framebuffer_addr = framebuffer.active_fb == 0 ? (framebuffer.address_right1)
                                                      : (framebuffer.address_right2);
    }
    if (framebuffer_addr == 0) {
        framebuffer_addr =
            framebuffer.active_fb == 0 ? (framebuffer.address_left1) : (framebuffer.address_left2);
    }

    LOG_TRACE(Render_OpenGL, "0x%08x bytes from 0x%08x(%dx%d), fmt %x",
              framebuffer.stride * framebuffer.height, framebuffer_addr, (int)framebuffer.width,
              (int)framebuffer.height, (int)framebuffer.format);

    int bpp = GPU::Regs::BytesPerPixel(framebuffer.color_format);
    size_t pixel_stride = framebuffer.stride / bpp;

    // OpenGL only supports specifying a stride in units of pixels, not bytes, unfortunately
    ASSERT(pixel_stride * bpp == framebuffer.stride);

    // Ensure no bad interactions with GL_UNPACK_ALIGNMENT, which by default
    // only allows rows to have a memory alignement of 4.
    ASSERT(pixel_stride % 4 == 0);

    if (!Rasterizer()->AccelerateDisplay(framebuffer, framebuffer_addr,
                                         static_cast<u32>(pixel_stride), screen_info)) {
        // Reset the screen info's display texture to its own permanent texture
        screen_info.display_texture = screen_info.texture.resource.handle;
        screen_info.display_texcoords = MathUtil::Rectangle<float>(0.f, 0.f, 1.f, 1.f);

        Memory::RasterizerFlushRegion(framebuffer_addr, framebuffer.stride * framebuffer.height);

        const u8* framebuffer_data = Memory::GetPhysicalPointer(framebuffer_addr);

        state.texture_units[0].texture_2d = screen_info.texture.resource.handle;
        state.Apply();

        glActiveTexture(GL_TEXTURE0);
        glPixelStorei(GL_UNPACK_ROW_LENGTH, (GLint)pixel_stride);

        // Update existing texture
        // TODO: Test what happens on hardware when you change the framebuffer dimensions so that
        //       they differ from the LCD resolution.
        // TODO: Applications could theoretically crash Citra here by specifying too large
        //       framebuffer sizes. We should make sure that this cannot happen.
        glTexSubImage2D(GL_TEXTURE_2D, 0, 0, 0, framebuffer.width, framebuffer.height,
                        screen_info.texture.gl_format, screen_info.texture.gl_type,
                        framebuffer_data);

        glPixelStorei(GL_UNPACK_ROW_LENGTH, 0);

        state.texture_units[0].texture_2d = 0;
        state.Apply();
    }
}

/**
 * Fills active OpenGL texture with the given RGB color. Since the color is solid, the texture can
 * be 1x1 but will stretch across whatever it's rendered on.
 */
void RendererOpenGL::LoadColorToActiveGLTexture(u8 color_r, u8 color_g, u8 color_b,
                                                const TextureInfo& texture) {
    state.texture_units[0].texture_2d = texture.resource.handle;
    state.Apply();

    glActiveTexture(GL_TEXTURE0);
    u8 framebuffer_data[3] = {color_r, color_g, color_b};

    // Update existing texture
    glTexImage2D(GL_TEXTURE_2D, 0, GL_RGB, 1, 1, 0, GL_RGB, GL_UNSIGNED_BYTE, framebuffer_data);

    state.texture_units[0].texture_2d = 0;
    state.Apply();
}

/**
 * Initializes the OpenGL state and creates persistent objects.
 */
void RendererOpenGL::InitOpenGLObjects() {

    // Link shaders and get variable locations
    shader.Create(vertex_shader, fragment_shader);
    state.draw.shader_program = shader.handle;
    state.Apply();
    uniform_modelview_matrix = glGetUniformLocation(shader.handle, "modelview_matrix");
    uniform_color_texture = glGetUniformLocation(shader.handle, "color_texture");
    attrib_position = glGetAttribLocation(shader.handle, "vert_position");
    attrib_tex_coord = glGetAttribLocation(shader.handle, "vert_tex_coord");

    // Generate VBO handle for drawing
    vertex_buffer.Create();

    // Generate VAO
    vertex_array.Create();

    state.draw.vertex_array = vertex_array.handle;
    state.draw.vertex_buffer = vertex_buffer.handle;
    state.draw.uniform_buffer = 0;
    state.Apply();

    // Attach vertex data to VAO
    glBufferData(GL_ARRAY_BUFFER, sizeof(ScreenRectVertex) * 4, nullptr, GL_STREAM_DRAW);
    glVertexAttribPointer(attrib_position, 2, GL_FLOAT, GL_FALSE, sizeof(ScreenRectVertex),
                          (GLvoid*)offsetof(ScreenRectVertex, position));
    glVertexAttribPointer(attrib_tex_coord, 2, GL_FLOAT, GL_FALSE, sizeof(ScreenRectVertex),
                          (GLvoid*)offsetof(ScreenRectVertex, tex_coord));
    glEnableVertexAttribArray(attrib_position);
    glEnableVertexAttribArray(attrib_tex_coord);

    // Allocate textures for each screen
    for (auto& screen_info : screen_infos) {
        screen_info.texture.resource.Create();

        // Allocation of storage is deferred until the first frame, when we
        // know the framebuffer size.

        state.texture_units[0].texture_2d = screen_info.texture.resource.handle;
        state.Apply();

        glActiveTexture(GL_TEXTURE0);
        glTexParameteri(GL_TEXTURE_2D, GL_TEXTURE_MAX_LEVEL, 0);
        glTexParameteri(GL_TEXTURE_2D, GL_TEXTURE_MAG_FILTER, GL_LINEAR);
        glTexParameteri(GL_TEXTURE_2D, GL_TEXTURE_MIN_FILTER, GL_LINEAR);
        glTexParameteri(GL_TEXTURE_2D, GL_TEXTURE_WRAP_S, GL_CLAMP_TO_EDGE);
        glTexParameteri(GL_TEXTURE_2D, GL_TEXTURE_WRAP_T, GL_CLAMP_TO_EDGE);

        screen_info.display_texture = screen_info.texture.resource.handle;
    }

    state.texture_units[0].texture_2d = 0;
    state.Apply();
}

void RendererOpenGL::ConfigureFramebufferTexture(TextureInfo& texture,
                                                 const GPU::Regs::FramebufferConfig& framebuffer) {
    GPU::Regs::PixelFormat format = framebuffer.color_format;
    GLint internal_format;

    texture.format = format;
    texture.width = framebuffer.width;
    texture.height = framebuffer.height;

    switch (format) {
    case GPU::Regs::PixelFormat::RGBA8:
        internal_format = GL_RGBA;
        texture.gl_format = GL_RGBA;
        texture.gl_type = GL_UNSIGNED_INT_8_8_8_8;
        break;

    case GPU::Regs::PixelFormat::RGB8:
        // This pixel format uses BGR since GL_UNSIGNED_BYTE specifies byte-order, unlike every
        // specific OpenGL type used in this function using native-endian (that is, little-endian
        // mostly everywhere) for words or half-words.
        // TODO: check how those behave on big-endian processors.
        internal_format = GL_RGB;
        texture.gl_format = GL_BGR;
        texture.gl_type = GL_UNSIGNED_BYTE;
        break;

    case GPU::Regs::PixelFormat::RGB565:
        internal_format = GL_RGB;
        texture.gl_format = GL_RGB;
        texture.gl_type = GL_UNSIGNED_SHORT_5_6_5;
        break;

    case GPU::Regs::PixelFormat::RGB5A1:
        internal_format = GL_RGBA;
        texture.gl_format = GL_RGBA;
        texture.gl_type = GL_UNSIGNED_SHORT_5_5_5_1;
        break;

    case GPU::Regs::PixelFormat::RGBA4:
        internal_format = GL_RGBA;
        texture.gl_format = GL_RGBA;
        texture.gl_type = GL_UNSIGNED_SHORT_4_4_4_4;
        break;

    default:
        UNIMPLEMENTED();
    }

    state.texture_units[0].texture_2d = texture.resource.handle;
    state.Apply();

    glActiveTexture(GL_TEXTURE0);
    glTexImage2D(GL_TEXTURE_2D, 0, internal_format, texture.width, texture.height, 0,
                 texture.gl_format, texture.gl_type, nullptr);

    state.texture_units[0].texture_2d = 0;
    state.Apply();
}

/**
 * Draws a single texture to the emulator window, rotating the texture to correct for the 3DS's LCD
 * rotation.
 */
void RendererOpenGL::DrawSingleScreenRotated(const ScreenInfo& screen_info, float x, float y,
                                             float w, float h, bool left, bool right) {
    auto& texcoords = screen_info.display_texcoords;

    std::array<ScreenRectVertex, 4> vertices = {{
        ScreenRectVertex(x, y, texcoords.bottom, texcoords.left),
        ScreenRectVertex(x + w, y, texcoords.bottom, texcoords.right),
        ScreenRectVertex(x, y + h, texcoords.top, texcoords.left),
        ScreenRectVertex(x + w, y + h, texcoords.top, texcoords.right),
    }};

    state.texture_units[0].texture_2d = screen_info.display_texture;
    auto color_mask = state.color_mask;
    state.color_mask.red_enabled = left;
    state.color_mask.green_enabled = right;
    state.color_mask.blue_enabled = right;
    state.Apply();

    glBufferSubData(GL_ARRAY_BUFFER, 0, sizeof(vertices), vertices.data());
    glDrawArrays(GL_TRIANGLE_STRIP, 0, 4);

    state.texture_units[0].texture_2d = 0;
    state.color_mask = color_mask;
    state.Apply();
}

/**
 * Draws the emulated screens to the emulator window.
 */
void RendererOpenGL::DrawScreens() {
    auto layout = render_window->GetFramebufferLayout();
	auto top_screen = layout.top_screen;
	auto bottom_screen = layout.bottom_screen;

    glViewport(0, 0, layout.width, layout.height);
    glClearColor(Settings::values.bg_red, Settings::values.bg_green, Settings::values.bg_blue,
                 0.0f);
    glClear(GL_COLOR_BUFFER_BIT);

    // Set projection matrix
    std::array<GLfloat, 3 * 2> ortho_matrix =
        MakeOrthographicMatrix((float)layout.width, (float)layout.height);
    glUniformMatrix3x2fv(uniform_modelview_matrix, 1, GL_FALSE, ortho_matrix.data());

    // Bind texture in Texture Unit 0
    glActiveTexture(GL_TEXTURE0);
    glUniform1i(uniform_color_texture, 0);

<<<<<<< HEAD
	if (layout.top_screen_enabled) {
		DrawSingleScreenRotated(screen_infos[0], (float)top_screen.left, (float)top_screen.top,
			(float)top_screen.GetWidth(), (float)top_screen.GetHeight());
		
	}
	if (layout.bottom_screen_enabled) {
		DrawSingleScreenRotated(screen_infos[1], (float)bottom_screen.left, (float)bottom_screen.top,
			(float)bottom_screen.GetWidth(), (float)bottom_screen.GetHeight());
	}
=======
    switch (render_window->GetStereoscopicMode()) {
    case EmuWindow::StereoscopicMode::LeftOnly:
        DrawSingleScreenRotated(screen_infos[0], (float)layout.top_screen.left,
                                (float)layout.top_screen.top, (float)layout.top_screen.GetWidth(),
                                (float)layout.top_screen.GetHeight(), true, true);
        break;
    case EmuWindow::StereoscopicMode::RightOnly:
        DrawSingleScreenRotated(screen_infos[1], (float)layout.top_screen.left,
                                (float)layout.top_screen.top, (float)layout.top_screen.GetWidth(),
                                (float)layout.top_screen.GetHeight(), true, true);
        break;
    case EmuWindow::StereoscopicMode::Anaglyph:
        DrawSingleScreenRotated(screen_infos[0], (float)layout.top_screen.left,
                                (float)layout.top_screen.top, (float)layout.top_screen.GetWidth(),
                                (float)layout.top_screen.GetHeight(), true, false);
        DrawSingleScreenRotated(screen_infos[1], (float)layout.top_screen.left,
                                (float)layout.top_screen.top, (float)layout.top_screen.GetWidth(),
                                (float)layout.top_screen.GetHeight(), false, true);
        break;
    case EmuWindow::StereoscopicMode::SideBySide:
        float l = (float)layout.top_screen.left/2.0f;
        float w = (float)layout.top_screen.GetWidth()/2.0f;
        DrawSingleScreenRotated(screen_infos[0], l,
                                (float)layout.top_screen.top, w,
                                (float)layout.top_screen.GetHeight(), true, true);
        DrawSingleScreenRotated(screen_infos[1], (float)layout.width/2.0f+l,
                                (float)layout.top_screen.top, w,
                                (float)layout.top_screen.GetHeight(), true, true);
        break;
    }
    // Draw bottom screen
    switch (render_window->GetStereoscopicMode()) {
    case EmuWindow::StereoscopicMode::LeftOnly:
    case EmuWindow::StereoscopicMode::RightOnly:
    case EmuWindow::StereoscopicMode::Anaglyph:
      DrawSingleScreenRotated(screen_infos[2], (float)layout.bottom_screen.left,
                              (float)layout.bottom_screen.top, (float)layout.bottom_screen.GetWidth(),
                              (float)layout.bottom_screen.GetHeight(), true, true);
        break;
    case EmuWindow::StereoscopicMode::SideBySide:
        // For side by side we duplicate the image so it appears 2D on a 3D display
        float l = (float)layout.bottom_screen.left/2.0f;
        float w = (float)layout.bottom_screen.GetWidth()/2.0f;
        DrawSingleScreenRotated(screen_infos[2], l,
                                (float)layout.bottom_screen.top, w,
                                (float)layout.bottom_screen.GetHeight(), true, true);
        DrawSingleScreenRotated(screen_infos[2], (float)layout.width/2.0f+l,
                                (float)layout.bottom_screen.top, w,
                                (float)layout.bottom_screen.GetHeight(), true, true);
        // Draw some cursor for touch
        auto touch = render_window->GetTouchState();
        auto x = (float)std::get<0>(touch) / (float)VideoCore::kScreenBottomWidth * w + l;
        auto y = layout.bottom_screen.top -
                 (float)std::get<1>(touch) / (float)VideoCore::kScreenBottomHeight *
                 (float)layout.bottom_screen.GetHeight();
        glEnable(GL_SCISSOR_TEST);
        for(unsigned int i = 0; i < 2; i++) {
          glScissor(x-1, y-2, 3, 5);
          glClearColor(0.0f,0.0f,0.0f,1.0f);
          glClear(GL_COLOR_BUFFER_BIT);
          glScissor(x, y-1, 1, 3);
          if (std::get<2>(touch)) {
            glClearColor(1.0f,0.0f,0.0f,1.0f);
          } else {
            glClearColor(1.0f,1.0f,1.0f,1.0f);
          }
          glClear(GL_COLOR_BUFFER_BIT);
          x += (float)layout.width/2.0f;
        }
        glDisable(GL_SCISSOR_TEST);
        break;
    }
>>>>>>> 029ce41e

    m_current_frame++;
}

/// Updates the framerate
void RendererOpenGL::UpdateFramerate() {}

/**
 * Set the emulator window to use for renderer
 * @param window EmuWindow handle to emulator window to use for rendering
 */
void RendererOpenGL::SetWindow(EmuWindow* window) {
    render_window = window;
}

static const char* GetSource(GLenum source) {
#define RET(s)                                                                                     \
    case GL_DEBUG_SOURCE_##s:                                                                      \
        return #s
    switch (source) {
        RET(API);
        RET(WINDOW_SYSTEM);
        RET(SHADER_COMPILER);
        RET(THIRD_PARTY);
        RET(APPLICATION);
        RET(OTHER);
    default:
        UNREACHABLE();
    }
#undef RET
}

static const char* GetType(GLenum type) {
#define RET(t)                                                                                     \
    case GL_DEBUG_TYPE_##t:                                                                        \
        return #t
    switch (type) {
        RET(ERROR);
        RET(DEPRECATED_BEHAVIOR);
        RET(UNDEFINED_BEHAVIOR);
        RET(PORTABILITY);
        RET(PERFORMANCE);
        RET(OTHER);
        RET(MARKER);
    default:
        UNREACHABLE();
    }
#undef RET
}

static void APIENTRY DebugHandler(GLenum source, GLenum type, GLuint id, GLenum severity,
                                  GLsizei length, const GLchar* message, const void* user_param) {
    Log::Level level;
    switch (severity) {
    case GL_DEBUG_SEVERITY_HIGH:
        level = Log::Level::Error;
        break;
    case GL_DEBUG_SEVERITY_MEDIUM:
        level = Log::Level::Warning;
        break;
    case GL_DEBUG_SEVERITY_NOTIFICATION:
    case GL_DEBUG_SEVERITY_LOW:
        level = Log::Level::Debug;
        break;
    }
    LOG_GENERIC(Log::Class::Render_OpenGL, level, "%s %s %d: %s", GetSource(source), GetType(type),
                id, message);
}

/// Initialize the renderer
bool RendererOpenGL::Init() {
	render_window->MakeCurrent();

	if (GLAD_GL_KHR_debug) {
		glEnable(GL_DEBUG_OUTPUT);
		glDebugMessageCallback(DebugHandler, nullptr);
	}

	LOG_INFO(Render_OpenGL, "GL_VERSION: %s", glGetString(GL_VERSION));
	LOG_INFO(Render_OpenGL, "GL_VENDOR: %s", glGetString(GL_VENDOR));
	LOG_INFO(Render_OpenGL, "GL_RENDERER: %s", glGetString(GL_RENDERER));
	if (!GLAD_GL_VERSION_3_3) {
		return false;
	}

	InitOpenGLObjects();

	RefreshRasterizerSetting();

	return true;
}

/// Shutdown the renderer
void RendererOpenGL::ShutDown() {}<|MERGE_RESOLUTION|>--- conflicted
+++ resolved
@@ -390,7 +390,7 @@
     glDrawArrays(GL_TRIANGLE_STRIP, 0, 4);
 
     state.texture_units[0].texture_2d = 0;
-    state.color_mask = color_mask;
+	state.color_mask = color_mask;
     state.Apply();
 }
 
@@ -416,92 +416,92 @@
     glActiveTexture(GL_TEXTURE0);
     glUniform1i(uniform_color_texture, 0);
 
-<<<<<<< HEAD
-	if (layout.top_screen_enabled) {
-		DrawSingleScreenRotated(screen_infos[0], (float)top_screen.left, (float)top_screen.top,
-			(float)top_screen.GetWidth(), (float)top_screen.GetHeight());
-		
+	switch (render_window->GetStereoscopicMode()) {
+	case EmuWindow::StereoscopicMode::LeftOnly:
+		DrawSingleScreenRotated(screen_infos[0], (float)layout.top_screen.left,
+			(float)layout.top_screen.top, (float)layout.top_screen.GetWidth(),
+			(float)layout.top_screen.GetHeight(), true, false);
+		DrawSingleScreenRotated(screen_infos[1], (float)layout.top_screen.left,
+			(float)layout.top_screen.top, (float)layout.top_screen.GetWidth(),
+			(float)layout.top_screen.GetHeight(), false, true);
+		break;
+	case EmuWindow::StereoscopicMode::RightOnly:
+		DrawSingleScreenRotated(screen_infos[1], (float)layout.top_screen.left,
+			(float)layout.top_screen.top, (float)layout.top_screen.GetWidth(),
+			(float)layout.top_screen.GetHeight(), true, false);
+		DrawSingleScreenRotated(screen_infos[0], (float)layout.top_screen.left,
+			(float)layout.top_screen.top, (float)layout.top_screen.GetWidth(),
+			(float)layout.top_screen.GetHeight(), false, true);
+		break;
+	case EmuWindow::StereoscopicMode::Anaglyph:
+		DrawSingleScreenRotated(screen_infos[0], (float)layout.top_screen.left,
+			(float)layout.top_screen.top, (float)layout.top_screen.GetWidth(),
+			(float)layout.top_screen.GetHeight(), true, false);
+		DrawSingleScreenRotated(screen_infos[1], (float)layout.top_screen.left,
+			(float)layout.top_screen.top, (float)layout.top_screen.GetWidth(),
+			(float)layout.top_screen.GetHeight(), false, true);
+		break;
+	case EmuWindow::StereoscopicMode::SideBySide:
+		float l = (float)layout.top_screen.left / 1.5f;
+		float w = (float)layout.top_screen.GetWidth() / 1.5f;
+		DrawSingleScreenRotated(screen_infos[0], l,
+			(float)layout.top_screen.top, w,
+			(float)layout.top_screen.GetHeight(), true, false);
+		DrawSingleScreenRotated(screen_infos[1], l,
+			(float)layout.top_screen.top, w,
+			(float)layout.top_screen.GetHeight(), false, true);
+			DrawSingleScreenRotated(screen_infos[1], (float)layout.width / 3.0f + l,
+				(float)layout.top_screen.top, w,
+				(float)layout.top_screen.GetHeight(), true, false);
+			DrawSingleScreenRotated(screen_infos[0], (float)layout.width / 3.0f + l,
+				(float)layout.top_screen.top, w,
+				(float)layout.top_screen.GetHeight(), false, true);
+			break;
 	}
-	if (layout.bottom_screen_enabled) {
-		DrawSingleScreenRotated(screen_infos[1], (float)bottom_screen.left, (float)bottom_screen.top,
-			(float)bottom_screen.GetWidth(), (float)bottom_screen.GetHeight());
+	// Draw bottom screen
+	switch (render_window->GetStereoscopicMode()) {
+	case EmuWindow::StereoscopicMode::LeftOnly:
+	case EmuWindow::StereoscopicMode::RightOnly:
+	case EmuWindow::StereoscopicMode::Anaglyph:
+		DrawSingleScreenRotated(screen_infos[2], (float)layout.bottom_screen.left,
+			(float)layout.bottom_screen.top, (float)layout.bottom_screen.GetWidth(),
+			(float)layout.bottom_screen.GetHeight(), true, true);
+		break;
+	case EmuWindow::StereoscopicMode::SideBySide:
+		// For side by side we duplicate the image so it appears 2D on a 3D display
+		float l = (float)layout.bottom_screen.left / 1.5f;
+		float w = (float)layout.bottom_screen.GetWidth() / 1.5f;
+		DrawSingleScreenRotated(screen_infos[2], l,
+			(float)layout.bottom_screen.top, w,
+			(float)layout.bottom_screen.GetHeight(), true, false);
+		DrawSingleScreenRotated(screen_infos[2], l,
+			(float)layout.bottom_screen.top, w,
+			(float)layout.bottom_screen.GetHeight(), false, true);
+		DrawSingleScreenRotated(screen_infos[2], (float)layout.width / 3.0f + l,
+			(float)layout.bottom_screen.top, w,
+			(float)layout.bottom_screen.GetHeight(), true, false);
+		DrawSingleScreenRotated(screen_infos[2], (float)layout.width / 3.0f + l,
+			(float)layout.bottom_screen.top, w,
+			(float)layout.bottom_screen.GetHeight(), false, true);
+		// Draw some cursor for touch
+		auto x = (float)(float)VideoCore::kScreenBottomWidth * w + l;
+		auto y = layout.bottom_screen.top -
+			(float)(float)VideoCore::kScreenBottomHeight *
+			(float)layout.bottom_screen.GetHeight();
+		glEnable(GL_SCISSOR_TEST);
+		for (unsigned int i = 0; i < 2; i++) {
+			glScissor(x - 1, y - 2, 3, 5);
+			glClearColor(0.0f, 0.0f, 0.0f, 1.0f);
+			glClear(GL_COLOR_BUFFER_BIT);
+			glScissor(x, y - 1, 1, 3);
+			glClearColor(1.0f, 0.0f, 0.0f, 1.0f);
+			glClearColor(1.0f, 1.0f, 1.0f, 1.0f);
+		}
+		glClear(GL_COLOR_BUFFER_BIT);
+		x += (float)layout.width / 2.0f;
+		glDisable(GL_SCISSOR_TEST);
 	}
-=======
-    switch (render_window->GetStereoscopicMode()) {
-    case EmuWindow::StereoscopicMode::LeftOnly:
-        DrawSingleScreenRotated(screen_infos[0], (float)layout.top_screen.left,
-                                (float)layout.top_screen.top, (float)layout.top_screen.GetWidth(),
-                                (float)layout.top_screen.GetHeight(), true, true);
-        break;
-    case EmuWindow::StereoscopicMode::RightOnly:
-        DrawSingleScreenRotated(screen_infos[1], (float)layout.top_screen.left,
-                                (float)layout.top_screen.top, (float)layout.top_screen.GetWidth(),
-                                (float)layout.top_screen.GetHeight(), true, true);
-        break;
-    case EmuWindow::StereoscopicMode::Anaglyph:
-        DrawSingleScreenRotated(screen_infos[0], (float)layout.top_screen.left,
-                                (float)layout.top_screen.top, (float)layout.top_screen.GetWidth(),
-                                (float)layout.top_screen.GetHeight(), true, false);
-        DrawSingleScreenRotated(screen_infos[1], (float)layout.top_screen.left,
-                                (float)layout.top_screen.top, (float)layout.top_screen.GetWidth(),
-                                (float)layout.top_screen.GetHeight(), false, true);
-        break;
-    case EmuWindow::StereoscopicMode::SideBySide:
-        float l = (float)layout.top_screen.left/2.0f;
-        float w = (float)layout.top_screen.GetWidth()/2.0f;
-        DrawSingleScreenRotated(screen_infos[0], l,
-                                (float)layout.top_screen.top, w,
-                                (float)layout.top_screen.GetHeight(), true, true);
-        DrawSingleScreenRotated(screen_infos[1], (float)layout.width/2.0f+l,
-                                (float)layout.top_screen.top, w,
-                                (float)layout.top_screen.GetHeight(), true, true);
-        break;
-    }
-    // Draw bottom screen
-    switch (render_window->GetStereoscopicMode()) {
-    case EmuWindow::StereoscopicMode::LeftOnly:
-    case EmuWindow::StereoscopicMode::RightOnly:
-    case EmuWindow::StereoscopicMode::Anaglyph:
-      DrawSingleScreenRotated(screen_infos[2], (float)layout.bottom_screen.left,
-                              (float)layout.bottom_screen.top, (float)layout.bottom_screen.GetWidth(),
-                              (float)layout.bottom_screen.GetHeight(), true, true);
-        break;
-    case EmuWindow::StereoscopicMode::SideBySide:
-        // For side by side we duplicate the image so it appears 2D on a 3D display
-        float l = (float)layout.bottom_screen.left/2.0f;
-        float w = (float)layout.bottom_screen.GetWidth()/2.0f;
-        DrawSingleScreenRotated(screen_infos[2], l,
-                                (float)layout.bottom_screen.top, w,
-                                (float)layout.bottom_screen.GetHeight(), true, true);
-        DrawSingleScreenRotated(screen_infos[2], (float)layout.width/2.0f+l,
-                                (float)layout.bottom_screen.top, w,
-                                (float)layout.bottom_screen.GetHeight(), true, true);
-        // Draw some cursor for touch
-        auto touch = render_window->GetTouchState();
-        auto x = (float)std::get<0>(touch) / (float)VideoCore::kScreenBottomWidth * w + l;
-        auto y = layout.bottom_screen.top -
-                 (float)std::get<1>(touch) / (float)VideoCore::kScreenBottomHeight *
-                 (float)layout.bottom_screen.GetHeight();
-        glEnable(GL_SCISSOR_TEST);
-        for(unsigned int i = 0; i < 2; i++) {
-          glScissor(x-1, y-2, 3, 5);
-          glClearColor(0.0f,0.0f,0.0f,1.0f);
-          glClear(GL_COLOR_BUFFER_BIT);
-          glScissor(x, y-1, 1, 3);
-          if (std::get<2>(touch)) {
-            glClearColor(1.0f,0.0f,0.0f,1.0f);
-          } else {
-            glClearColor(1.0f,1.0f,1.0f,1.0f);
-          }
-          glClear(GL_COLOR_BUFFER_BIT);
-          x += (float)layout.width/2.0f;
-        }
-        glDisable(GL_SCISSOR_TEST);
-        break;
-    }
->>>>>>> 029ce41e
-
-    m_current_frame++;
+	m_current_frame++;
 }
 
 /// Updates the framerate
