#include <QApplication>
#include <QHBoxLayout>
#include <QKeyEvent>

#if QT_VERSION >= QT_VERSION_CHECK(5, 0, 0)
// Required for screen DPI information
#include <QScreen>
#include <QWindow>
#endif

#include "citra_qt/bootmanager.h"

#include "common/microprofile.h"
#include "common/scm_rev.h"
#include "common/string_util.h"
#include "core/core.h"
#include "core/settings.h"
#include "core/system.h"

#include "input_core/devices/keyboard.h"
#include "input_core/input_core.h"

#include "video_core/debug_utils/debug_utils.h"
#include "video_core/video_core.h"

#define APP_NAME "citra"
#define APP_VERSION "0.1-" VERSION
#define APP_TITLE APP_NAME " " APP_VERSION
#define COPYRIGHT "Copyright (C) 2013-2014 Citra Team"

EmuThread::EmuThread(GRenderWindow* render_window)
    : exec_step(false), running(false), stop_run(false), render_window(render_window) {}

void EmuThread::run() {
    render_window->MakeCurrent();

    MicroProfileOnThreadCreate("EmuThread");

    stop_run = false;

    // holds whether the cpu was running during the last iteration,
    // so that the DebugModeLeft signal can be emitted before the
    // next execution step
    bool was_active = false;
    while (!stop_run) {
        if (running) {
            if (!was_active)
                emit DebugModeLeft();

            Core::RunLoop();

            was_active = running || exec_step;
            if (!was_active && !stop_run)
                emit DebugModeEntered();
        } else if (exec_step) {
            if (!was_active)
                emit DebugModeLeft();

            exec_step = false;
            Core::SingleStep();
            emit DebugModeEntered();
            yieldCurrentThread();

            was_active = false;
        } else {
            std::unique_lock<std::mutex> lock(running_mutex);
            running_cv.wait(lock, [this] { return IsRunning() || exec_step || stop_run; });
        }
    }

    // Shutdown the core emulation
    System::Shutdown();

#if MICROPROFILE_ENABLED
    MicroProfileOnThreadExit();
#endif

    render_window->moveContext();
}

// This class overrides paintEvent and resizeEvent to prevent the GUI thread from stealing GL
// context.
// The corresponding functionality is handled in EmuThread instead
class GGLWidgetInternal : public QGLWidget {
public:
    GGLWidgetInternal(QGLFormat fmt, GRenderWindow* parent)
        : QGLWidget(fmt, parent), parent(parent) {
        this->setMouseTracking(true);
    }

    void paintEvent(QPaintEvent* ev) override {
        if (do_painting) {
            QPainter painter(this);
        }
    }

    void resizeEvent(QResizeEvent* ev) override {
        parent->OnClientAreaResized(ev->size().width(), ev->size().height());
        parent->OnFramebufferSizeChanged();
    }

    void DisablePainting() {
        do_painting = false;
    }
    void EnablePainting() {
        do_painting = true;
    }

private:
    GRenderWindow* parent;
    bool do_painting;
};

GRenderWindow::GRenderWindow(QWidget* parent, EmuThread* emu_thread)
    : QWidget(parent), keyboard_id(0), emu_thread(emu_thread), child(nullptr) {

    std::string window_title =
        Common::StringFromFormat("Citra | %s-%s", Common::g_scm_branch, Common::g_scm_desc);
    setWindowTitle(QString::fromStdString(window_title));

<<<<<<< HEAD
    keyboard_id = 0;

    // TODO: One of these flags might be interesting: WA_OpaquePaintEvent, WA_NoBackground,
    // WA_DontShowOnScreen, WA_DeleteOnClose
    QGLFormat fmt;
    fmt.setVersion(3, 3);
    fmt.setProfile(QGLFormat::CoreProfile);
    // Requests a forward-compatible context, which is required to get a 3.2+ context on OS X
    fmt.setOption(QGL::NoDeprecatedFunctions);

    child = new GGLWidgetInternal(fmt, this);
    QBoxLayout* layout = new QHBoxLayout(this);

    resize(VideoCore::kScreenTopWidth,
           VideoCore::kScreenTopHeight + VideoCore::kScreenBottomHeight);
    layout->addWidget(child);
    layout->setMargin(0);
    setLayout(layout);

    OnMinimalClientAreaChangeRequest(GetActiveConfig().min_client_area_size);

    OnFramebufferSizeChanged();
    NotifyClientAreaSizeChanged(std::pair<unsigned, unsigned>(child->width(), child->height()));

    BackupGeometry();
=======
    keyboard_id = KeyMap::NewDeviceId();
    ReloadSetKeymaps();

    this->setMouseTracking(true);
    parent->setMouseTracking(true);
>>>>>>> 029ce41e
}

void GRenderWindow::moveContext() {
    DoneCurrent();
// We need to move GL context to the swapping thread in Qt5
#if QT_VERSION > QT_VERSION_CHECK(5, 0, 0)
    // If the thread started running, move the GL Context to the new thread. Otherwise, move it
    // back.
    auto thread = (QThread::currentThread() == qApp->thread() && emu_thread != nullptr)
                      ? emu_thread
                      : qApp->thread();
    child->context()->moveToThread(thread);
#endif
}

void GRenderWindow::SwapBuffers() {
#if !defined(QT_NO_DEBUG)
    // Qt debug runtime prints a bogus warning on the console if you haven't called makeCurrent
    // since the last time you called swapBuffers. This presumably means something if you're using
    // QGLWidget the "regular" way, but in our multi-threaded use case is harmless since we never
    // call doneCurrent in this thread.
    child->makeCurrent();
#endif
    child->swapBuffers();
}

void GRenderWindow::MakeCurrent() {
    child->makeCurrent();
}

void GRenderWindow::DoneCurrent() {
    child->doneCurrent();
}

void GRenderWindow::PollEvents() {}

// On Qt 5.0+, this correctly gets the size of the framebuffer (pixels).
//
// Older versions get the window size (density independent pixels),
// and hence, do not support DPI scaling ("retina" displays).
// The result will be a viewport that is smaller than the extent of the window.
void GRenderWindow::OnFramebufferSizeChanged() {
    // Screen changes potentially incur a change in screen DPI, hence we should update the
    // framebuffer size
    qreal pixelRatio = windowPixelRatio();
    unsigned width = child->QPaintDevice::width() * pixelRatio;
    unsigned height = child->QPaintDevice::height() * pixelRatio;
	UpdateCurrentFramebufferLayout(width, height);
}

void GRenderWindow::BackupGeometry() {
    geometry = ((QGLWidget*)this)->saveGeometry();
}

void GRenderWindow::RestoreGeometry() {
    // We don't want to back up the geometry here (obviously)
    QWidget::restoreGeometry(geometry);
}

void GRenderWindow::restoreGeometry(const QByteArray& geometry) {
    // Make sure users of this class don't need to deal with backing up the geometry themselves
    QWidget::restoreGeometry(geometry);
    BackupGeometry();
}

QByteArray GRenderWindow::saveGeometry() {
    // If we are a top-level widget, store the current geometry
    // otherwise, store the last backup
    if (parent() == nullptr)
        return ((QGLWidget*)this)->saveGeometry();
    else
        return geometry;
}

qreal GRenderWindow::windowPixelRatio() {
#if QT_VERSION >= QT_VERSION_CHECK(5, 0, 0)
    // windowHandle() might not be accessible until the window is displayed to screen.
    return windowHandle() ? windowHandle()->screen()->devicePixelRatio() : 1.0f;
#else
    return 1.0f;
#endif
}

void GRenderWindow::closeEvent(QCloseEvent* event) {
    emit Closed();
    QWidget::closeEvent(event);
}

void GRenderWindow::keyPressEvent(QKeyEvent* event) {
    auto keyboard = InputCore::GetKeyboard();
    KeyboardKey param =
        KeyboardKey(event->key(), QKeySequence(event->key()).toString().toStdString());
    keyboard->KeyPressed(param);
}

void GRenderWindow::keyReleaseEvent(QKeyEvent* event) {
    auto keyboard = InputCore::GetKeyboard();
    KeyboardKey param =
        KeyboardKey(event->key(), QKeySequence(event->key()).toString().toStdString());
    keyboard->KeyReleased(param);
}

void GRenderWindow::mousePressEvent(QMouseEvent* event) {
    if (event->button() == Qt::LeftButton) {
        auto pos = event->pos();
        qreal pixelRatio = windowPixelRatio();
        this->TouchMoved(std::max(static_cast<unsigned>(pos.x() * pixelRatio), 0u),
                         std::max(static_cast<unsigned>(pos.y() * pixelRatio), 0u));
        this->TouchPressed();
    }
}

void GRenderWindow::mouseMoveEvent(QMouseEvent* event) {
    auto pos = event->pos();
    qreal pixelRatio = windowPixelRatio();
    this->TouchMoved(std::max(static_cast<unsigned>(pos.x() * pixelRatio), 0u),
                     std::max(static_cast<unsigned>(pos.y() * pixelRatio), 0u));
}

void GRenderWindow::mouseReleaseEvent(QMouseEvent* event) {
    if (event->button() == Qt::LeftButton)
        this->TouchReleased();
}

void GRenderWindow::OnClientAreaResized(unsigned width, unsigned height) {
    NotifyClientAreaSizeChanged(std::make_pair(width, height));
}

void GRenderWindow::InitRenderTarget() {
    if (child) {
        delete child;
    }

    if (layout()) {
        delete layout();
    }

    // TODO: One of these flags might be interesting: WA_OpaquePaintEvent, WA_NoBackground,
    // WA_DontShowOnScreen, WA_DeleteOnClose
    QGLFormat fmt;
    fmt.setVersion(3, 3);
    fmt.setProfile(QGLFormat::CoreProfile);
    fmt.setSwapInterval(Settings::values.use_vsync);

    // Requests a forward-compatible context, which is required to get a 3.2+ context on OS X
    fmt.setOption(QGL::NoDeprecatedFunctions);

    child = new GGLWidgetInternal(fmt, this);
    QBoxLayout* layout = new QHBoxLayout(this);

    resize(VideoCore::kScreenTopWidth,
           VideoCore::kScreenTopHeight + VideoCore::kScreenBottomHeight);
    layout->addWidget(child);
    layout->setMargin(0);
    setLayout(layout);

    OnMinimalClientAreaChangeRequest(GetActiveConfig().min_client_area_size);

    OnFramebufferSizeChanged();
    NotifyClientAreaSizeChanged(std::pair<unsigned, unsigned>(child->width(), child->height()));

    BackupGeometry();
}

void GRenderWindow::OnMinimalClientAreaChangeRequest(
    const std::pair<unsigned, unsigned>& minimal_size) {
    setMinimumSize(minimal_size.first, minimal_size.second);
}

void GRenderWindow::OnEmulationStarting(EmuThread* emu_thread) {
    this->emu_thread = emu_thread;
    child->DisablePainting();
}

void GRenderWindow::OnEmulationStopping() {
    emu_thread = nullptr;
    child->EnablePainting();
}

void GRenderWindow::showEvent(QShowEvent* event) {
    QWidget::showEvent(event);

#if QT_VERSION >= QT_VERSION_CHECK(5, 0, 0)
    // windowHandle() is not initialized until the Window is shown, so we connect it here.
    connect(this->windowHandle(), SIGNAL(screenChanged(QScreen*)), this,
            SLOT(OnFramebufferSizeChanged()), Qt::UniqueConnection);
#endif
}<|MERGE_RESOLUTION|>--- conflicted
+++ resolved
@@ -118,8 +118,10 @@
         Common::StringFromFormat("Citra | %s-%s", Common::g_scm_branch, Common::g_scm_desc);
     setWindowTitle(QString::fromStdString(window_title));
 
-<<<<<<< HEAD
     keyboard_id = 0;
+	
+    this->setMouseTracking(true);
+    parent->setMouseTracking(true);
 
     // TODO: One of these flags might be interesting: WA_OpaquePaintEvent, WA_NoBackground,
     // WA_DontShowOnScreen, WA_DeleteOnClose
@@ -144,13 +146,6 @@
     NotifyClientAreaSizeChanged(std::pair<unsigned, unsigned>(child->width(), child->height()));
 
     BackupGeometry();
-=======
-    keyboard_id = KeyMap::NewDeviceId();
-    ReloadSetKeymaps();
-
-    this->setMouseTracking(true);
-    parent->setMouseTracking(true);
->>>>>>> 029ce41e
 }
 
 void GRenderWindow::moveContext() {
@@ -257,9 +252,8 @@
     if (event->button() == Qt::LeftButton) {
         auto pos = event->pos();
         qreal pixelRatio = windowPixelRatio();
-        this->TouchMoved(std::max(static_cast<unsigned>(pos.x() * pixelRatio), 0u),
-                         std::max(static_cast<unsigned>(pos.y() * pixelRatio), 0u));
-        this->TouchPressed();
+        this->TouchPressed(static_cast<unsigned>(pos.x() * pixelRatio),
+                           static_cast<unsigned>(pos.y() * pixelRatio));
     }
 }
 
